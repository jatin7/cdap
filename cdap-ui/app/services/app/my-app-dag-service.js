/*
 * Copyright © 2015 Cask Data, Inc.
 *
 * Licensed under the Apache License, Version 2.0 (the "License"); you may not
 * use this file except in compliance with the License. You may obtain a copy of
 * the License at
 *
 * http://www.apache.org/licenses/LICENSE-2.0
 *
 * Unless required by applicable law or agreed to in writing, software
 * distributed under the License is distributed on an "AS IS" BASIS, WITHOUT
 * WARRANTIES OR CONDITIONS OF ANY KIND, either express or implied. See the
 * License for the specific language governing permissions and limitations under
 * the License.
 */

/*
  Service that maintains the list of nodes and connections
  MyAppDAGService is responsible for communicating between side panel and plumb directives

  Adding Nodes from Side-Panel:
    1. When the user clicks/drag-n-drops a plugin this service is notified of it.
    2. The service then updates all the listeners who have registered for this change
    3. The plumb directive will eventually get this notification and will draw a node.

  Making connections in UI in the plumb-directive:
    1. When the user makes a connection in the UI this service gets notified of that connection.
    2. (In the future) if someone is interested then they can register for this event.

  Editing Properties in canvas-ctrl:
    1. When the user wants to edit the properties of a plugin this service gets the notification
    2. The plugin ID will be sent. Now the service should fetch the list of properties for the plugin.
    3. Create a map of properties and add it to the plugin (identified by passed in plugin ID)
        in the list of nodes.
    4. Now we have an object to bind to the UI (properties modal).
    5. Any edits user make on the modal should automatically get saved.

  Saving/Publishing an adapter from canvas-ctrl:
    1. When we want to publish an adapter this service will be notified
    2. It will go through the list of connections and forms the config based on the node information
        we have from the list of nodes (along with its properties).
    3. Performs UI validation
    4. Creates a new Object for saving and saves it to backend.
    5. On error should show the errors in a container at the bottom of the page.
    6. Nice-to-have - when the user clicks on the error he should be highlighted with what is the problem.


*/
angular.module(PKG.name + '.services')
  .service('MyAppDAGService', function(myAdapterApi, $q, $bootstrapModal, $state, $filter, mySettings, AdapterErrorFactory, IMPLICIT_SCHEMA, myHelpers, PluginConfigFactory, ModalConfirm, EventPipe, CanvasFactory, $rootScope, GLOBALS) {

    var countSink = 0,
        countSource = 0,
        countTransform = 0;

    this.resetToDefaults = function(isImport) {
      var callbacks = angular.copy(this.callbacks);
      var errorCallbacks = angular.copy(this.errorCallbacks);
      var resetCallbacks = angular.copy(this.resetCallbacks);
      var editPropertiesCallback = angular.copy(this.editPropertiesCallback);

      this.callbacks = [];
      this.errorCallbacks = [];
      this.resetCallbacks = [];
      this.editPropertiesCallback = [];
      this.nodes = {};
      this.connections = [];
      var name = this.metadata && this.metadata.name;
      this.metadata = {
        name: '',
        description: '',
        template: {
          type: GLOBALS.etlBatch,
          instance: 1,
          schedule: {
            cron: '* * * * *'
          }
        }
      };

      this.isConfigTouched = false;

      countSink = 0;
      countSource = 0;
      countTransform = 0;
      // This is needed when we import a config from an already created draft.
      // In that case we already have a name & callbacks registered and we don't want to lose it.
      // So resetting everything except name.
      // Resetting template should be fine as it is going to be the same.
      isImport = (isImport === true? true: false);
      if (isImport) {
        this.callbacks = callbacks;
        this.resetCallbacks = resetCallbacks;
        this.errorCallbacks = errorCallbacks;
        this.metadata.name = name;
        this.editPropertiesCallback = editPropertiesCallback;
      }
    };

    this.resetToDefaults();

    this.registerResetCallBack = function(callback) {
      this.resetCallbacks.push(callback);
    };
    this.notifyResetListners = function () {
      this.resetCallbacks.forEach(function(callback) {
        callback();
      });
    };

    this.registerCallBack = function (callback) {
      this.callbacks.push(callback);
    };

    this.notifyListeners = function(conf, type) {
      this.callbacks.forEach(function(callback) {
        callback(conf, type);
      });
    };

    this.errorCallback = function (callback) {
      this.errorCallbacks.push(callback);
    };

    this.notifyError = function (errorObj) {
      this.errorCallbacks.forEach(function(callback) {
        callback(errorObj);
      });
    };

    this.registerEditPropertiesCallback = function(callback) {
      this.editPropertiesCallback.push(callback);
    };

    this.notifyEditPropertiesCallback = function(plugin) {
      this.editPropertiesCallback.forEach(function(callback) {
        callback(plugin);
      });
    };

    this.addConnection = function(connection) {
      this.connections.push({
        source: connection.sourceId,
        target: connection.targetId
      });
    };

    function addConnectionsInOrder(node, finalConnections, originalConnections) {
      if (node.visited) {
        return finalConnections;
      }

      node.visited = true;
      finalConnections.push(node);
      var nextConnection = originalConnections.filter(function(conn) {
        if (node.target === conn.source) {
          return conn;
        }
      });
      if (nextConnection.length) {
        return addConnectionsInOrder(nextConnection[0], finalConnections, originalConnections);
      }
    }

    function findTransformThatIsSource(originalConnections) {
      var transformAsSource = {};
      function isSource (c) {
        if (c.target === connection.source) {
          return c;
        }
      }
      for (var i =0; i<originalConnections.length; i++) {
        var connection = originalConnections[i];
        var isSoureATarget = originalConnections.filter(isSource);
        if (!isSoureATarget.length) {
          transformAsSource = connection;
          break;
        }
      }
      return transformAsSource;
    }

    function orderConnections(connections, originalConnections) {
      if (!originalConnections.length) {
        return originalConnections;
      }
      var finalConnections = [];
      var parallelConnections = [];
      var source = connections.filter(function(conn) {
        if (this.nodes[conn.source].type === 'source') {
          return conn;
        }
      }.bind(this));
      if (source.length) {
        addConnectionsInOrder(source[0], finalConnections, originalConnections);
        if (finalConnections.length < originalConnections.length) {
          originalConnections.forEach(function(oConn) {
            if ($filter('filter')(finalConnections, oConn).length === 0) {
              parallelConnections.push(oConn);
            }
          });
          finalConnections = finalConnections.concat(parallelConnections);
        }
      } else {
        source = findTransformThatIsSource(originalConnections);
        addConnectionsInOrder(source, finalConnections, originalConnections);
      }
      return finalConnections;
    }

    this.formatSchema = function (node) {
      var isStreamSource = node.name === 'Stream';
      var schema;
      var input;
      var jsonSchema;

      if (isStreamSource) {
        if (node.properties.format === 'clf') {
          jsonSchema = IMPLICIT_SCHEMA.clf;
        } else if (node.properties.format === 'syslog') {
          jsonSchema = IMPLICIT_SCHEMA.syslog;
        } else {
          jsonSchema = node.outputSchema;
        }
      } else {
        jsonSchema = node.outputSchema;
      }

      try {
        input = JSON.parse(jsonSchema);
      } catch (e) {
        input = null;
      }

      if (isStreamSource) {
        // Must be in this order!!
        if (!input) {
          input = {
            fields: [{ name: 'body', type: 'string' }]
          };
        }

        input.fields.unshift({
          name: 'headers',
          type: {
            type: 'map',
            keys: 'string',
            values: 'string'
          }
        });

        input.fields.unshift({
          name: 'ts',
          type: 'long'
        });

      }

      schema = input ? input.fields : null;
      angular.forEach(schema, function (field) {
        if (angular.isArray(field.type)) {
          field.type = field.type[0];
          field.nullable = true;
        } else {
          field.nullable = false;
        }
      });

      return schema;
    };


    this.setConnections = function(connections) {
      this.isConfigTouched = true;
      this.connections = [];
      var localConnections = [];
      connections.forEach(function(con) {
        localConnections.push({
          source: con.sourceId,
          target: con.targetId
        });
      });
      localConnections = orderConnections.call(this, angular.copy(localConnections), angular.copy(localConnections));
      this.connections = localConnections;
    };

    this.addNodes = function(conf, type, inCreationMode) {
      this.isConfigTouched = true;
      // FIXME: Utterly irrelavant place to set style. This needs to be moved ASAP.
      var artifactType = GLOBALS.pluginTypes[this.metadata.template.type];
      var config = {
        id: conf.id,
        name: conf.name,
        icon: conf.icon,
        style: conf.style || '',
        description: conf.description,
        outputSchema: conf.outputSchema || '',
        pluginTemplate: conf.pluginTemplate || null,
        errorDatasetName: conf.errorDatasetName || '',
        validationFields: conf.validationFields || null,
        lock: conf.lock || null,
        properties: conf.properties || {},
        _backendProperties: conf._backendProperties,
        type: conf.type
      };
      var offsetLeft = 0;
      var offsetTop = 0;
      var initial = 0;

<<<<<<< HEAD
      if (type === 'source') {
        initial = 10;
=======
      if (type === artifactType.source) {
        initial = 30;
>>>>>>> 0d08d77a

        offsetLeft = countSource * 2;
        offsetTop = countSource * 70;

        countSource++;

      } else if (type === 'transform') {
        initial = 30;

        offsetLeft = countTransform * 2;
        offsetTop = countTransform * 70;

        countTransform++;

<<<<<<< HEAD
      } else if (type === 'sink') {
        initial = 50;
=======
      } else if (type === artifactType.sink) {
        initial = 70;
>>>>>>> 0d08d77a

        offsetLeft = countSink * 2;
        offsetTop = countSink * 70;

        countSink++;
      }

      var left = initial + offsetLeft;
      var top = 250 + offsetTop;

      if (inCreationMode) {
        config.style = {
          left: left + 'vw',
          top: top + 'px'
        };
      }

      this.nodes[config.id] = config;

      PluginConfigFactory.fetch(
        null,
        this.metadata.template.type,
        config.name
      ).then(function (res) {
        if (res.implicit) {
          var schema = res.implicit.schema;
          var keys = Object.keys(schema);

          var formattedSchema = [];
          angular.forEach(keys, function (key) {
            formattedSchema.push({
              name: key,
              type: schema[key]
            });
          });

          var obj = { fields: formattedSchema };
          this.nodes[config.id].outputSchema = JSON.stringify(obj);
        }
      }.bind(this));

      if (!conf._backendProperties) {
        fetchBackendProperties
          .call(this, this.nodes[config.id])
          .then(function() {
            this.nodes[config.id].properties = this.nodes[config.id].properties || {};
            angular.forEach(this.nodes[config.id]._backendProperties, function(value, key) {
              this.nodes[config.id].properties[key] = this.nodes[config.id].properties[key] || '';
            }.bind(this));
          }.bind(this));

      } else if(Object.keys(conf._backendProperties).length !== Object.keys(conf.properties).length) {
        angular.forEach(conf._backendProperties, function(value, key) {
          config.properties[key] = config.properties[key] || '';
        });
      }
      if (inCreationMode) {
        this.notifyListeners(config, type);
      }
    };

    this.removeNode = function (nodeId) {
      this.isConfigTouched = true;
      var type = this.nodes[nodeId].type;
      var artifactTypeExtension = GLOBALS.pluginTypes[this.metadata.template.type];
      switch (type) {
        case artifactTypeExtension.source:
          countSource--;
          break;
        case 'transform':
          countTransform--;
          break;
        case artifactTypeExtension.sink:
          countSink--;
          break;
      }

      delete this.nodes[nodeId];
    };

    this.setIsDisabled = function(isDisabled) {
      this.isDisabled = isDisabled;
    };

    function fetchBackendProperties(plugin, scope) {
      var defer = $q.defer();
      var sourceType = GLOBALS.pluginTypes[this.metadata.template.type].source,
          sinkType = GLOBALS.pluginTypes[this.metadata.template.type].sink;

      var propertiesApiMap = {
        'transform': myAdapterApi.fetchTransformProperties
      };
      propertiesApiMap[sourceType] = myAdapterApi.fetchSourceProperties;
      propertiesApiMap[sinkType] = myAdapterApi.fetchSinkProperties;

      // This needs to pass on a scope always. Right now there is no cleanup
      // happening
      var params = {
        namespace: $state.params.namespace,
        adapterType: this.metadata.template.type,
        version: $rootScope.cdapVersion,
        extensionType: plugin.type,
        pluginName: plugin.name
      };
      if (scope) {
        params.scope = scope;
      }

      return propertiesApiMap[plugin.type](params)
        .$promise
        .then(function(res) {

          var pluginProperties = (res.length? res[0].properties: {});
          if (res.length && (!plugin.description || (plugin.description && !plugin.description.length))) {
            plugin.description = res[0].description;
          }
          plugin._backendProperties = pluginProperties;
          defer.resolve(plugin);
          return defer.promise;
        });
    }

    this.editPluginProperties = function (scope, pluginId) {
      this.notifyEditPropertiesCallback(this.nodes[pluginId]);
    };

    // Used for UI alone. Has _backendProperties and ids to plugins for
    // construction and validation of DAGs in UI.
    this.getConfig = function() {
      var config = {
        artifact: {
          name: this.metadata.name,
          scope: 'SYSTEM',
          version: $rootScope.cdapVersion
        },
        source: {
          properties: {}
        },
        sinks: [],
        transforms: []
      };
      var artifactTypeExtension = GLOBALS.pluginTypes[this.metadata.template.type];
      var nodes = angular.copy(this.nodes);

      function addPluginToConfig(plugin, id) {

        var pluginConfig =  {
          // Solely adding id and _backendProperties for validation.
          // Should be removed while saving it to backend.
          id: plugin.id,
          name: plugin.name,
          properties: plugin.properties || {},
          _backendProperties: plugin._backendProperties
        };

        if (plugin.type === artifactTypeExtension.source) {
          config['source'] = pluginConfig;
        } else if (plugin.type === 'transform') {
          if (plugin.errorDatasetName && plugin.errorDatasetName.length > 0) {
            pluginConfig.errorDatasetName = plugin.errorDatasetName;
          }
          if (plugin.validationFields) {
            pluginConfig.validationFields = plugin.validationFields;
          }

          config['transforms'].push(pluginConfig);
        } else if (plugin.type === artifactTypeExtension.sink) {
          config['sinks'].push(pluginConfig);
        }

        delete nodes[id];
      }

      this.connections.forEach(function (connection) {
        if (nodes[connection.source]) {
          addPluginToConfig(nodes[connection.source], connection.source);
        }
        if (nodes[connection.target]) {
          addPluginToConfig(nodes[connection.target], connection.target);
        }
      });
      pruneNonBackEndProperties(config);
      return config;
    };

    function pruneNonBackEndProperties(config) {
      function propertiesIterator(properties, backendProperties) {
        angular.forEach(properties, function(value, key) {
          if ((!backendProperties[key] && key !== 'errorDatasetName') || properties[key] === '' || properties[key] === null) {
            delete properties[key];
          }
          // FIXME: Remove this once https://issues.cask.co/browse/CDAP-3614 is fixed.
          if (properties[key] && typeof properties[key] !== 'string') {
            properties[key] = properties[key].toString();
          }
        });
        return properties;
      }
      if (myHelpers.objectQuery(config, 'source', 'properties') &&
          Object.keys(config.source.properties).length > 0) {
        config.source.properties = propertiesIterator(config.source.properties, config.source._backendProperties);
      }

      config.sinks.forEach(function(sink) {
        if (myHelpers.objectQuery(sink, 'properties') &&
            Object.keys(sink.properties).length > 0) {
          sink.properties = propertiesIterator(sink.properties, sink._backendProperties);
        }
      });

      config.transforms.forEach(function(transform) {
        if (myHelpers.objectQuery(transform, 'properties') &&
            Object.keys(transform.properties).length > 0) {
          transform.properties = propertiesIterator(transform.properties, transform._backendProperties);
        }
      });
    }

    function pruneProperties(config) {

      pruneNonBackEndProperties(config);

      if (config.source && (config.source.id || config.source._backendProperties)) {
        delete config.source._backendProperties;
        delete config.source.id;
      }

      config.sinks.forEach(function(sink) {
        delete sink._backendProperties;
        delete sink.id;
      });

      config.transforms.forEach(function(t) {
        delete t._backendProperties;
        delete t.id;
      });
    }

    // Used to save to backend. Has no fluff. Just real stuff that is needed.
    this.getConfigForBackend = function () {
      var config = this.getConfig();
      pruneProperties(config);
      var data = {
        artifact: {
          name: this.metadata.template.type,
          scope: 'SYSTEM',
          version: $rootScope.cdapVersion
        },
        config: {
          source: config.source,
          sinks: config.sinks,
          transforms: config.transforms
        },
        description: this.metadata.description
      };
      if (this.metadata.template.type === GLOBALS.etlRealtime) {
        data.config.instances = this.metadata.template.instance;
      } else if (this.metadata.template.type === GLOBALS.etlBatch) {
        // default value should be * * * * *
        data.config.schedule = this.metadata.template.schedule.cron;
      }
      return data;
    };
    this.save = function() {
      this.isConfigTouched = false;
      var defer = $q.defer();
      var config = this.getConfig();
      var errors = AdapterErrorFactory.isModelValid(this.nodes, this.connections, this.metadata, config);

      if (!angular.isObject(errors)) {
        EventPipe.emit('showLoadingIcon');
        var data = this.getConfigForBackend();
        myAdapterApi.save(
          {
            namespace: $state.params.namespace,
            adapter: this.metadata.name
          },
          data
        )
          .$promise
          .then(
            function success() {
              mySettings.get('adapterDrafts')
               .then(function(res) {
                 var adapterName = this.metadata.name;
                 if (angular.isObject(res)) {
                   delete res[adapterName];
                   mySettings.set('adapterDrafts', res);
                 }
                 defer.resolve(adapterName);
                 this.resetToDefaults();
                 EventPipe.emit('hideLoadingIcon.immediate');
               }.bind(this));
            }.bind(this),
            function error(err) {
              defer.reject({
                messages: err
              });
              EventPipe.emit('hideLoadingIcon.immediate');
            }
          );
      } else {
        this.notifyError(errors);
        defer.reject(errors);
      }
      return defer.promise;
    };

    this.saveAsDraft = function() {
      this.isConfigTouched = false;
      var defer = $q.defer();
      var config = this.getConfigForBackend();
      var error = {};
      AdapterErrorFactory.hasNameAndTemplateType(null, null, this.metadata, null, error);

      if (Object.keys(error).length) {
        this.notifyError(error);
        defer.reject(true);
        return defer.promise;
      }
      config.ui = {
        nodes: this.nodes,
        connections: this.connections
      };
      return mySettings.get('adapterDrafts')
        .then(function(res) {
          if (!angular.isObject(res)) {
            res = {};
          }
          res[this.metadata.name] = config;
          return mySettings.set('adapterDrafts', res);
        }.bind(this));
    };

    this.setNodesAndConnectionsFromDraft = function(data) {
      var ui = data.ui;
      var config = data.config;
      var nodes = [];
      var config1 = CanvasFactory.extractMetadataFromDraft(data);

      if (config1.name) {
        this.metadata.name = config1.name;
      }
      this.metadata.description = config1.description;
      this.metadata.template = config1.template;

      if (ui && ui.nodes) {
        angular.forEach(ui.nodes, function(value) {
          nodes.push(value);
        }.bind(this));
      } else {
        nodes = CanvasFactory.getNodes(config, this.metadata.template.type);
      }
      nodes.forEach(function(node) {
        this.addNodes(node, node.type);
      }.bind(this));

      if (ui && ui.connections) {
        this.connections = ui.connections;
      } else {
        this.connections = CanvasFactory.getConnectionsBasedOnNodes(nodes);
      }
      this.notifyError({});
      this.notifyResetListners();
    };

    this.onImportSuccess = function(result) {
      EventPipe.emit('popovers.reset');
      var config = JSON.stringify(result);
      this.resetToDefaults(true);
      this.setNodesAndConnectionsFromDraft(result);
      if (config.name) {
        this.metadata.name = config.name;
      }
    };

  });<|MERGE_RESOLUTION|>--- conflicted
+++ resolved
@@ -307,13 +307,8 @@
       var offsetTop = 0;
       var initial = 0;
 
-<<<<<<< HEAD
-      if (type === 'source') {
+      if (type === artifactType.source) {
         initial = 10;
-=======
-      if (type === artifactType.source) {
-        initial = 30;
->>>>>>> 0d08d77a
 
         offsetLeft = countSource * 2;
         offsetTop = countSource * 70;
@@ -328,13 +323,8 @@
 
         countTransform++;
 
-<<<<<<< HEAD
-      } else if (type === 'sink') {
+      } else if (type === artifactType.sink) {
         initial = 50;
-=======
-      } else if (type === artifactType.sink) {
-        initial = 70;
->>>>>>> 0d08d77a
 
         offsetLeft = countSink * 2;
         offsetTop = countSink * 70;
