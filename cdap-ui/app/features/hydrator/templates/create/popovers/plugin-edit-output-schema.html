<!--
  Copyright © 2015 Cask Data, Inc.

  Licensed under the Apache License, Version 2.0 (the "License"); you may not
  use this file except in compliance with the License. You may obtain a copy of
  the License at

  http://www.apache.org/licenses/LICENSE-2.0

  Unless required by applicable law or agreed to in writing, software
  distributed under the License is distributed on an "AS IS" BASIS, WITHOUT
  WARRANTIES OR CONDITIONS OF ANY KIND, either express or implied. See the
  License for the specific language governing permissions and limitations under
  the License.
-->

<div class="output-schema" ng-init="watchproperty=NodeConfigController.state.groupsConfig.outputSchema.schemaProperties['property-watch']">

  <div class="schema-error">
    <ul>
      <li class="text-danger" ng-repeat="error in NodeConfigController.state.errors">{{ error }}</li>
    </ul>
  </div>
  <h4>
    <span ng-if="!NodeConfigController.state.isSink">Output Schema</span>
    <span ng-if="NodeConfigController.state.isSink">Schema</span>

    <span class="fa fa-asterisk ng-scope" ng-if="NodeConfigController.state.groupsConfig.outputSchema.isOutputSchemaRequired"></span>
<<<<<<< HEAD
    <button
      class="btn btn-sm btn-default pull-right"
      ng-click="NodeConfigController.schemaClear()"
      ng-if="(!NodeConfigController.state.groupsConfig.outputSchema.implicitSchema && !isDisabled)"
      ng-disabled="NodeConfigController.state.groupsConfig.outputSchema.implicitSchema || NodeConfigController.state.node.plugin.properties[watchproperty] === 'clf' || NodeConfigController.state.node.plugin.properties[watchproperty] === 'syslog'">
      Clear
    </button>
  </h4>
  <fieldset class="clearfix" ng-disabled="isDisabled">
    <button class="btn btn-default"
             tooltip="Propagates schema to all down-stream nodes."
             tooltip-popup-delay="500"
             ng-if="!isDisabled && NodeConfigController.state.node.plugin.properties[watchproperty] !== 'avro'"
             ng-click="NodeConfigController.showPropagateConfirm = true">
      Propagate
    </button>
=======
  </h4>
  <fieldset class="clearfix" ng-disabled="isDisabled">
    <div class="btn-group">
      <button class="btn btn-default"
               tooltip="Propagates schema to all down-stream nodes."
               tooltip-popup-delay="500"
               tooltip-append-to-body="true"
               ng-if="!isDisabled"
               ng-click="NodeConfigController.showPropagateConfirm = true">
        Propagate
      </button>
      <button
        class="btn btn-default"
        ng-click="NodeConfigController.schemaClear()"
        ng-if="(!NodeConfigController.state.groupsConfig.outputSchema.implicitSchema && !isDisabled)"
        ng-disabled="NodeConfigController.state.groupsConfig.outputSchema.implicitSchema || NodeConfigController.state.node.plugin.properties.format === 'clf' || NodeConfigController.state.node.plugin.properties.format === 'syslog'">
        Clear
      </button>
    </div>
>>>>>>> 4b2a9be1
    <div class="schema-propagation-confirm">
      <div class="well well-xs" ng-if="NodeConfigController.showPropagateConfirm">
        Existing schema will be over-written. Continue?
        <button ng-click="NodeConfigController.propagateSchemaDownStream(); NodeConfigController.showPropagateConfirm=false;" class="btn btn-default">Yes</button>
        <button ng-click="NodeConfigController.showPropagateConfirm = false" class="btn btn-default">No</button>
      </div>
    </div>
    <div ng-if="isDisabled">
      <my-schema-editor
        ng-model="NodeConfigController.state.node.outputSchema"
        ng-if="NodeConfigController.state.node.outputSchema"
        data-disabled="NodeConfigController.state.groupsConfig.outputSchema.implicitSchema || isDisabled"
        plugin-properties="NodeConfigController.state.node.plugin.properties"
        config="NodeConfigController.state.groupsConfig.outputSchema.schemaProperties">
      </my-schema-editor>
    </div>
    <div ng-if="!isDisabled">
      <my-schema-editor
        ng-model="NodeConfigController.state.node.outputSchema"
        data-disabled="NodeConfigController.state.groupsConfig.outputSchema.implicitSchema"
        plugin-properties="NodeConfigController.state.node.plugin.properties"
        config="NodeConfigController.state.groupsConfig.outputSchema.schemaProperties">
      </my-schema-editor>
    </div>
  </fieldset>

  <div ng-if="!NodeConfigController.state.node.outputSchema && isDisabled && NodeConfigController.state.node.plugin.properties.format !== 'clf' && NodeConfigController.state.node.plugin.properties.format !== 'syslog'">
    <div class="well well-lg">
      <h4>There is no output schema</h4>
    </div>
  </div>
</div><|MERGE_RESOLUTION|>--- conflicted
+++ resolved
@@ -26,24 +26,6 @@
     <span ng-if="NodeConfigController.state.isSink">Schema</span>
 
     <span class="fa fa-asterisk ng-scope" ng-if="NodeConfigController.state.groupsConfig.outputSchema.isOutputSchemaRequired"></span>
-<<<<<<< HEAD
-    <button
-      class="btn btn-sm btn-default pull-right"
-      ng-click="NodeConfigController.schemaClear()"
-      ng-if="(!NodeConfigController.state.groupsConfig.outputSchema.implicitSchema && !isDisabled)"
-      ng-disabled="NodeConfigController.state.groupsConfig.outputSchema.implicitSchema || NodeConfigController.state.node.plugin.properties[watchproperty] === 'clf' || NodeConfigController.state.node.plugin.properties[watchproperty] === 'syslog'">
-      Clear
-    </button>
-  </h4>
-  <fieldset class="clearfix" ng-disabled="isDisabled">
-    <button class="btn btn-default"
-             tooltip="Propagates schema to all down-stream nodes."
-             tooltip-popup-delay="500"
-             ng-if="!isDisabled && NodeConfigController.state.node.plugin.properties[watchproperty] !== 'avro'"
-             ng-click="NodeConfigController.showPropagateConfirm = true">
-      Propagate
-    </button>
-=======
   </h4>
   <fieldset class="clearfix" ng-disabled="isDisabled">
     <div class="btn-group">
@@ -63,7 +45,6 @@
         Clear
       </button>
     </div>
->>>>>>> 4b2a9be1
     <div class="schema-propagation-confirm">
       <div class="well well-xs" ng-if="NodeConfigController.showPropagateConfirm">
         Existing schema will be over-written. Continue?
