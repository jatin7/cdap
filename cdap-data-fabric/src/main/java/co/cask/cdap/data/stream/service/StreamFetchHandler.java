/*
 * Copyright © 2014-2015 Cask Data, Inc.
 *
 * Licensed under the Apache License, Version 2.0 (the "License"); you may not
 * use this file except in compliance with the License. You may obtain a copy of
 * the License at
 *
 * http://www.apache.org/licenses/LICENSE-2.0
 *
 * Unless required by applicable law or agreed to in writing, software
 * distributed under the License is distributed on an "AS IS" BASIS, WITHOUT
 * WARRANTIES OR CONDITIONS OF ANY KIND, either express or implied. See the
 * License for the specific language governing permissions and limitations under
 * the License.
 */

package co.cask.cdap.data.stream.service;

import co.cask.cdap.api.flow.flowlet.StreamEvent;
import co.cask.cdap.common.conf.CConfiguration;
import co.cask.cdap.common.conf.Constants;
import co.cask.cdap.common.stream.StreamEventTypeAdapter;
import co.cask.cdap.data.file.FileReader;
import co.cask.cdap.data.file.ReadFilter;
import co.cask.cdap.data.stream.MultiLiveStreamFileReader;
import co.cask.cdap.data.stream.StreamEventOffset;
import co.cask.cdap.data.stream.StreamFileOffset;
import co.cask.cdap.data.stream.StreamFileType;
import co.cask.cdap.data.stream.StreamUtils;
import co.cask.cdap.data2.transaction.stream.StreamAdmin;
import co.cask.cdap.data2.transaction.stream.StreamConfig;
import co.cask.cdap.gateway.auth.Authenticator;
import co.cask.cdap.gateway.handlers.AuthenticatedHttpHandler;
import co.cask.cdap.proto.Id;
import co.cask.http.ChunkResponder;
import co.cask.http.HttpResponder;
import com.google.common.base.Charsets;
import com.google.common.collect.ImmutableMultimap;
import com.google.common.collect.Lists;
import com.google.common.io.Closeables;
import com.google.gson.Gson;
import com.google.gson.GsonBuilder;
import com.google.gson.stream.JsonWriter;
import com.google.inject.Inject;
import org.apache.twill.filesystem.Location;
import org.jboss.netty.buffer.ChannelBuffer;
import org.jboss.netty.buffer.ChannelBufferOutputStream;
import org.jboss.netty.buffer.ChannelBuffers;
import org.jboss.netty.handler.codec.http.HttpHeaders;
import org.jboss.netty.handler.codec.http.HttpRequest;
import org.jboss.netty.handler.codec.http.HttpResponseStatus;

import java.io.IOException;
import java.io.OutputStreamWriter;
import java.util.Collection;
import java.util.List;
import java.util.concurrent.TimeUnit;
import javax.ws.rs.DefaultValue;
import javax.ws.rs.GET;
import javax.ws.rs.Path;
import javax.ws.rs.PathParam;
import javax.ws.rs.QueryParam;

/**
 * A HTTP handler for handling getting stream events.
 */
@Path(Constants.Gateway.API_VERSION_3 + "/namespaces/{namespace-id}/streams")
public final class StreamFetchHandler extends AuthenticatedHttpHandler {

  private static final Gson GSON = StreamEventTypeAdapter.register(new GsonBuilder()).create();
  private static final int MAX_EVENTS_PER_READ = 100;
  private static final int CHUNK_SIZE = 8192;

  private final CConfiguration cConf;
  private final StreamAdmin streamAdmin;
  private final StreamMetaStore streamMetaStore;

  @Inject
  public StreamFetchHandler(CConfiguration cConf, Authenticator authenticator,
                            StreamAdmin streamAdmin, StreamMetaStore streamMetaStore) {

    super(authenticator);
    this.cConf = cConf;
    this.streamAdmin = streamAdmin;
    this.streamMetaStore = streamMetaStore;
  }

  /**
   * Handler for the HTTP API {@code /streams/[stream_name]/events?start=[start_ts]&end=[end_ts]&limit=[event_limit]}
   * <p/>
   * Response with
   * 404 if stream not exists.
   * 204 if no event in the given start/end time range
   * 200 if there is event
   * <p/>
   * Response body is an Json array of StreamEvent object
   *
   * @see StreamEventTypeAdapter for the format of StreamEvent object.
   */
  @GET
  @Path("/{stream}/events")
  public void fetch(HttpRequest request, HttpResponder responder,
                    @PathParam("namespace-id") String namespaceId,
                    @PathParam("stream") String stream,
                    @QueryParam("start") long startTime,
                    @QueryParam("end") @DefaultValue("9223372036854775807") long endTime,
                    @QueryParam("limit") @DefaultValue("2147483647") int limit) throws Exception {

<<<<<<< HEAD
    Id.Stream streamId = Id.Stream.from(namespaceId, stream);
=======
    String accountID = getAuthenticatedAccountId(request);
    Id.Stream streamId = Id.Stream.from(accountID, stream);
>>>>>>> 464d62f3
    if (!verifyGetEventsRequest(streamId, startTime, endTime, limit, responder)) {
      return;
    }

    StreamConfig streamConfig = streamAdmin.getConfig(streamId);
    long now = System.currentTimeMillis();
    startTime = Math.max(startTime, now - streamConfig.getTTL());
    endTime = Math.min(endTime, now);

    // Create the stream event reader
    FileReader<StreamEventOffset, Iterable<StreamFileOffset>> reader = createReader(streamConfig, startTime);
    try {
      TimeRangeReadFilter readFilter = new TimeRangeReadFilter(startTime, endTime);
      List<StreamEvent> events = Lists.newArrayListWithCapacity(100);

      // Reads the first batch of events from the stream.
      int eventsRead = readEvents(reader, events, limit, readFilter);

      // If empty already, return 204 no content
      if (eventsRead <= 0) {
        responder.sendStatus(HttpResponseStatus.NO_CONTENT);
        return;
      }

      // Send with chunk response, as we don't want to buffer all events in memory to determine the content-length.
      ChunkResponder chunkResponder = responder.sendChunkStart(HttpResponseStatus.OK,
                                                               ImmutableMultimap.of(HttpHeaders.Names.CONTENT_TYPE,
                                                                                    "application/json; charset=utf-8"));
      ChannelBuffer buffer = ChannelBuffers.dynamicBuffer();
      JsonWriter jsonWriter = new JsonWriter(new OutputStreamWriter(new ChannelBufferOutputStream(buffer),
                                                                    Charsets.UTF_8));
      // Response is an array of stream event
      jsonWriter.beginArray();
      while (limit > 0 && eventsRead > 0) {
        limit -= eventsRead;

        for (StreamEvent event : events) {
          GSON.toJson(event, StreamEvent.class, jsonWriter);
          jsonWriter.flush();

          // If exceeded chunk size limit, send a new chunk.
          if (buffer.readableBytes() >= CHUNK_SIZE) {
            // If the connect is closed, sendChunk will throw IOException.
            // No need to handle the exception as it will just propagated back to the netty-http library
            // and it will handle it.
            // Need to copy the buffer because the buffer will get reused and send chunk is an async operation
            chunkResponder.sendChunk(buffer.copy());
            buffer.clear();
          }
        }
        events.clear();

        if (limit > 0) {
          eventsRead = readEvents(reader, events, limit, readFilter);
        }
      }
      jsonWriter.endArray();
      jsonWriter.close();

      // Send the last chunk that still has data
      if (buffer.readable()) {
        // No need to copy the last chunk, since the buffer will not be reused
        chunkResponder.sendChunk(buffer);
      }
      Closeables.closeQuietly(chunkResponder);
    } finally {
      reader.close();
    }
  }

  /**
   * Reads events from the given reader.
   */
  private int readEvents(FileReader<StreamEventOffset, Iterable<StreamFileOffset>> reader,
                         List<StreamEvent> events, int limit,
                         TimeRangeReadFilter readFilter) throws IOException, InterruptedException {
    // Keeps reading as long as the filter is active.
    // This mean there are events in the stream, just that they are rejected by the filter.
    int eventsRead = reader.read(events, getReadLimit(limit), 0, TimeUnit.SECONDS, readFilter);
    while (eventsRead == 0 && readFilter.isActive()) {
      readFilter.reset();
      eventsRead = reader.read(events, getReadLimit(limit), 0, TimeUnit.SECONDS, readFilter);
    }
    return eventsRead;
  }

  /**
   * Verifies query properties.
   */
  private boolean verifyGetEventsRequest(Id.Stream streamId, long startTime, long endTime,
                                         int count, HttpResponder responder) throws Exception {
    if (startTime < 0) {
      responder.sendString(HttpResponseStatus.BAD_REQUEST, "Start time must be >= 0");
      return false;
    }
    if (endTime < 0) {
      responder.sendString(HttpResponseStatus.BAD_REQUEST, "End time must be >= 0");
      return false;
    }
    if (startTime >= endTime) {
      responder.sendString(HttpResponseStatus.BAD_REQUEST, "Start time must be smaller than end time");
      return false;
    }
    if (count <= 0) {
      responder.sendString(HttpResponseStatus.BAD_REQUEST, "Cannot request for <=0 events");
    }
<<<<<<< HEAD
    if (!streamMetaStore.streamExists(streamId.getNamespaceId(), streamId.getName())) {
=======
    if (!streamMetaStore.streamExists(streamId)) {
>>>>>>> 464d62f3
      responder.sendStatus(HttpResponseStatus.NOT_FOUND);
      return false;
    }

    return true;
  }

  /**
   * Get the first partition location that contains events as specified in start time.
   *
   * @return the partition location if found, or {@code null} if not found.
   */
  private Location getStartPartitionLocation(StreamConfig streamConfig,
                                             long startTime, int generation) throws IOException {
    Location baseLocation = StreamUtils.createGenerationLocation(streamConfig.getLocation(), generation);

    // Find the partition location with the largest timestamp that is <= startTime
    // Also find the partition location with the smallest timestamp that is >= startTime
    long maxPartitionStartTime = 0L;
    long minPartitionStartTime = Long.MAX_VALUE;

    Location maxPartitionLocation = null;
    Location minPartitionLocation = null;

    for (Location location : baseLocation.list()) {
      // Partition must be a directory
      if (!location.isDirectory() || !StreamUtils.isPartition(location.getName())) {
        continue;
      }
      long partitionStartTime = StreamUtils.getPartitionStartTime(location.getName());

      if (partitionStartTime > maxPartitionStartTime && partitionStartTime <= startTime) {
        maxPartitionStartTime = partitionStartTime;
        maxPartitionLocation = location;
      }
      if (partitionStartTime < minPartitionStartTime && partitionStartTime >= startTime) {
        minPartitionStartTime = partitionStartTime;
        minPartitionLocation = location;
      }
    }

    return maxPartitionLocation == null ? minPartitionLocation : maxPartitionLocation;
  }

  /**
   * Creates a {@link FileReader} that starts reading stream event from the given partition.
   */
  private FileReader<StreamEventOffset, Iterable<StreamFileOffset>> createReader(StreamConfig streamConfig,
                                                                                 long startTime) throws IOException {
    int generation = StreamUtils.getGeneration(streamConfig);
    Location startPartition = getStartPartitionLocation(streamConfig, startTime, generation);
    if (startPartition == null) {
      return createEmptyReader();
    }

    List<StreamFileOffset> fileOffsets = Lists.newArrayList();
    int instances = cConf.getInt(Constants.Stream.CONTAINER_INSTANCES);
    String filePrefix = cConf.get(Constants.Stream.FILE_PREFIX);
    for (int i = 0; i < instances; i++) {
      // The actual file prefix is formed by file prefix in cConf + writer instance id
      String streamFilePrefix = filePrefix + '.' + i;
      Location eventLocation = StreamUtils.createStreamLocation(startPartition, streamFilePrefix,
                                                                0, StreamFileType.EVENT);
      fileOffsets.add(new StreamFileOffset(eventLocation, 0, generation));
    }

    MultiLiveStreamFileReader reader = new MultiLiveStreamFileReader(streamConfig, fileOffsets);
    reader.initialize();
    return reader;
  }

  /**
   * Creates a reader that has no event to read.
   */
  private <T, P> FileReader<T, P> createEmptyReader() {
    return new FileReader<T, P>() {
      @Override
      public void initialize() throws IOException {
        // no-op
      }

      @Override
      public int read(Collection<? super T> events, int maxEvents,
                      long timeout, TimeUnit unit) throws IOException, InterruptedException {
        return -1;
      }

      @Override
      public int read(Collection<? super T> events, int maxEvents,
                      long timeout, TimeUnit unit, ReadFilter readFilter) throws IOException, InterruptedException {
        return -1;
      }

      @Override
      public void close() throws IOException {
        // no-op
      }

      @Override
      public P getPosition() {
        throw new UnsupportedOperationException("Position not supported for empty FileReader");
      }
    };
  }

  /**
   * Returns the events limit for each round of read from the stream reader.
   *
   * @param count Number of events wanted to read.
   * @return The actual number of events to read.
   */
  private int getReadLimit(int count) {
    return (count > MAX_EVENTS_PER_READ) ? MAX_EVENTS_PER_READ : count;
  }

  /**
   * A {@link ReadFilter} for accepting events that are within a given time range.
   */
  private static final class TimeRangeReadFilter extends ReadFilter {
    private final long startTime;
    private final long endTime;
    private long hint;
    private boolean active;

    /**
     * Creates a {@link TimeRangeReadFilter} with the specific time range.
     *
     * @param startTime start timestamp for event to be accepted (inclusive)
     * @param endTime end timestamp for event to be accepted (exclusive)
     */
    private TimeRangeReadFilter(long startTime, long endTime) {
      this.startTime = startTime;
      this.endTime = endTime;
    }

    @Override
    public void reset() {
      hint = -1L;
      active = false;
    }

    @Override
    public long getNextTimestampHint() {
      return hint;
    }

    @Override
    public boolean acceptTimestamp(long timestamp) {
      if (timestamp < startTime) {
        // Reading of stream events is always sorted by timestamp
        // If the timestamp read is still smaller than the start time, there is still chance
        // that there will be events that can satisfy this filter, hence needs to keep reading.
        active = true;
        hint = startTime;
        return false;
      }
      if (timestamp >= endTime) {
        // If the timestamp read already passed the end time, further reading will not get any more events that
        // can satisfy this filter.
        active = false;
        hint = Long.MAX_VALUE;
        return false;
      }
      active = true;
      return true;
    }

    /**
     * Returns true if this filter has been called at least once after the prior call to {@link #reset()}.
     */
    public boolean isActive() {
      return active;
    }
  }
}<|MERGE_RESOLUTION|>--- conflicted
+++ resolved
@@ -106,12 +106,7 @@
                     @QueryParam("end") @DefaultValue("9223372036854775807") long endTime,
                     @QueryParam("limit") @DefaultValue("2147483647") int limit) throws Exception {
 
-<<<<<<< HEAD
     Id.Stream streamId = Id.Stream.from(namespaceId, stream);
-=======
-    String accountID = getAuthenticatedAccountId(request);
-    Id.Stream streamId = Id.Stream.from(accountID, stream);
->>>>>>> 464d62f3
     if (!verifyGetEventsRequest(streamId, startTime, endTime, limit, responder)) {
       return;
     }
@@ -218,11 +213,7 @@
     if (count <= 0) {
       responder.sendString(HttpResponseStatus.BAD_REQUEST, "Cannot request for <=0 events");
     }
-<<<<<<< HEAD
-    if (!streamMetaStore.streamExists(streamId.getNamespaceId(), streamId.getName())) {
-=======
     if (!streamMetaStore.streamExists(streamId)) {
->>>>>>> 464d62f3
       responder.sendStatus(HttpResponseStatus.NOT_FOUND);
       return false;
     }
