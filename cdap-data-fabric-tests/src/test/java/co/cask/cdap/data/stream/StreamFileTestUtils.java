--- conflicted
+++ resolved
@@ -36,11 +36,7 @@
 
   public static Location getStreamBaseLocation(NamespacedLocationFactory namespacedLocationFactory,
                                                Id.Stream streamId) throws IOException {
-<<<<<<< HEAD
-    return locationFactory.create(streamId.getNamespaceId()).append(streamId.getId());
-=======
-    return namespacedLocationFactory.get(streamId.getNamespace()).append(streamId.getName());
->>>>>>> 8d3682e1
+    return namespacedLocationFactory.get(streamId.getNamespace()).append(streamId.getId());
   }
 
   public static StreamEvent createEvent(long timestamp, String body) {
