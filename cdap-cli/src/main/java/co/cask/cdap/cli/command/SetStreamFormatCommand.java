/*
 * Copyright © 2015 Cask Data, Inc.
 *
 * Licensed under the Apache License, Version 2.0 (the "License"); you may not
 * use this file except in compliance with the License. You may obtain a copy of
 * the License at
 *
 * http://www.apache.org/licenses/LICENSE-2.0
 *
 * Unless required by applicable law or agreed to in writing, software
 * distributed under the License is distributed on an "AS IS" BASIS, WITHOUT
 * WARRANTIES OR CONDITIONS OF ANY KIND, either express or implied. See the
 * License for the specific language governing permissions and limitations under
 * the License.
 */

package co.cask.cdap.cli.command;

import co.cask.cdap.api.data.format.FormatSpecification;
import co.cask.cdap.api.data.schema.Schema;
import co.cask.cdap.cli.ArgumentName;
import co.cask.cdap.cli.CLIConfig;
import co.cask.cdap.cli.ElementType;
import co.cask.cdap.cli.util.AbstractAuthCommand;
import co.cask.cdap.client.StreamClient;
import co.cask.cdap.proto.Id;
import co.cask.cdap.proto.StreamProperties;
import co.cask.common.cli.Arguments;
import com.google.common.base.Splitter;
import com.google.gson.Gson;
import com.google.gson.JsonObject;
import com.google.inject.Inject;

import java.io.IOException;
import java.io.PrintStream;
import java.util.Collections;
import java.util.Map;

/**
 * Sets the Format Specification of a stream.
 */
public class SetStreamFormatCommand extends AbstractAuthCommand {

  private static final Gson GSON = new Gson();
  private final StreamClient streamClient;

  @Inject
  public SetStreamFormatCommand(StreamClient streamClient, CLIConfig cliConfig) {
    super(cliConfig);
    this.streamClient = streamClient;
  }

  @Override
  public void perform(Arguments arguments, PrintStream output) throws Exception {
    String streamName = arguments.get(ArgumentName.STREAM.toString());
    StreamProperties currentProperties = streamClient.getConfig(streamName);

    String formatName = arguments.get(ArgumentName.FORMAT.toString());
    Schema schema = getSchema(arguments);
    Map<String, String> settings = Collections.emptyMap();
    if (arguments.hasArgument(ArgumentName.SETTINGS.toString())) {
      settings = Splitter.on(" ").withKeyValueSeparator("=").split(arguments.get(ArgumentName.SETTINGS.toString()));
    }
    FormatSpecification formatSpecification = new FormatSpecification(formatName, schema, settings);
    StreamProperties streamProperties = new StreamProperties(currentProperties.getTTL(),
<<<<<<< HEAD
                                                             formatSpecification,
                                                             currentProperties.getNotificationThresholdMB());
    streamClient.setStreamProperties(streamId, streamProperties);
    output.printf("Successfully set format of stream '%s'\n", streamId);
=======
                                                             formatSpecification, currentProperties.getThreshold());
    streamClient.setStreamProperties(streamName, streamProperties);
    output.printf("Successfully set format of stream '%s'\n", streamName);
>>>>>>> 534b5676
  }

  private Schema getSchema(Arguments arguments) throws IOException {
    Schema schema = null;
    if (arguments.hasArgument(ArgumentName.SCHEMA.toString())) {
      // if it's a json object, try to parse it as json
      String schemaStr = arguments.get(ArgumentName.SCHEMA.toString());
      schema = isJsonObject(schemaStr) ? Schema.parseJson(schemaStr) : Schema.parseSQL(schemaStr);
    }
    return schema;
  }

  private boolean isJsonObject(String str) {
    try {
      GSON.fromJson(str, JsonObject.class);
      return true;
    } catch (Exception e) {
      return false;
    }
  }

  @Override
  public String getPattern() {
    return String.format("set stream format <%s> <%s> [<%s>] [<%s>]", ArgumentName.STREAM, ArgumentName.FORMAT,
                         ArgumentName.SCHEMA, ArgumentName.SETTINGS);
  }

  @Override
  public String getDescription() {
    return new StringBuilder()
      .append("Sets the format of a ")
      .append(ElementType.STREAM.getPrettyName())
      .append(". <")
      .append(ArgumentName.SCHEMA)
      .append("> is a sql-like schema \"column_name data_type, ...\" or avro-like json schema and <")
      .append(ArgumentName.SETTINGS)
      .append("> is specified in the format \"key1=v1, key2=v2\"")
      .toString();
  }
}<|MERGE_RESOLUTION|>--- conflicted
+++ resolved
@@ -23,7 +23,6 @@
 import co.cask.cdap.cli.ElementType;
 import co.cask.cdap.cli.util.AbstractAuthCommand;
 import co.cask.cdap.client.StreamClient;
-import co.cask.cdap.proto.Id;
 import co.cask.cdap.proto.StreamProperties;
 import co.cask.common.cli.Arguments;
 import com.google.common.base.Splitter;
@@ -35,6 +34,7 @@
 import java.io.PrintStream;
 import java.util.Collections;
 import java.util.Map;
+import javax.ws.rs.HEAD;
 
 /**
  * Sets the Format Specification of a stream.
@@ -63,16 +63,10 @@
     }
     FormatSpecification formatSpecification = new FormatSpecification(formatName, schema, settings);
     StreamProperties streamProperties = new StreamProperties(currentProperties.getTTL(),
-<<<<<<< HEAD
                                                              formatSpecification,
                                                              currentProperties.getNotificationThresholdMB());
-    streamClient.setStreamProperties(streamId, streamProperties);
-    output.printf("Successfully set format of stream '%s'\n", streamId);
-=======
-                                                             formatSpecification, currentProperties.getThreshold());
     streamClient.setStreamProperties(streamName, streamProperties);
     output.printf("Successfully set format of stream '%s'\n", streamName);
->>>>>>> 534b5676
   }
 
   private Schema getSchema(Arguments arguments) throws IOException {
