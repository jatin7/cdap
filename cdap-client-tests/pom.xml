--- conflicted
+++ resolved
@@ -22,11 +22,7 @@
   <parent>
     <artifactId>cdap</artifactId>
     <groupId>co.cask.cdap</groupId>
-<<<<<<< HEAD
-    <version>3.0.1</version>
-=======
     <version>3.1.0-SNAPSHOT</version>
->>>>>>> edde692b
   </parent>
 
   <artifactId>cdap-client-tests</artifactId>
