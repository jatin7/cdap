--- conflicted
+++ resolved
@@ -41,11 +41,8 @@
     this.config = config;
     this.restClient = RESTClient.create(this.config);
   }
-<<<<<<< HEAD
-=======
 
   @Override
->>>>>>> 8c87e303
   protected HttpResponse execute(HttpRequest request) throws IOException, UnauthorizedException {
     // the allowed codes are the ones that AbstractNamespaceClient expects to be able to handle
     return restClient.execute(request, config.getAccessToken(),
