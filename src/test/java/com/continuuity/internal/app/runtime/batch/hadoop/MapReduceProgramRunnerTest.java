package com.continuuity.internal.app.runtime.batch.hadoop;

import com.continuuity.TestHelper;
import com.continuuity.api.Application;
import com.continuuity.api.common.Bytes;
import com.continuuity.api.data.DataSet;
import com.continuuity.api.data.OperationException;
import com.continuuity.api.data.dataset.KeyValueTable;
import com.continuuity.api.data.dataset.SimpleTimeseriesTable;
import com.continuuity.api.data.dataset.TimeseriesTable;
import com.continuuity.app.DefaultId;
import com.continuuity.app.guice.BigMamaModule;
import com.continuuity.app.program.Program;
import com.continuuity.app.runtime.ProgramController;
import com.continuuity.app.runtime.ProgramRunner;
import com.continuuity.archive.JarFinder;
import com.continuuity.common.conf.CConfiguration;
import com.continuuity.common.conf.Constants;
import com.continuuity.data.DataFabricImpl;
import com.continuuity.data.dataset.DataSetInstantiator;
import com.continuuity.data.operation.OperationContext;
import com.continuuity.data.operation.executor.OperationExecutor;
import com.continuuity.data.operation.executor.SynchronousTransactionAgent;
import com.continuuity.data.operation.executor.TransactionProxy;
import com.continuuity.data.runtime.DataFabricModules;
import com.continuuity.filesystem.Location;
import com.continuuity.internal.app.deploy.pipeline.ApplicationWithPrograms;
import com.continuuity.internal.app.runtime.ProgramRunnerFactory;
import com.continuuity.internal.app.runtime.SimpleProgramOptions;
import com.continuuity.internal.filesystem.LocalLocationFactory;
import com.google.common.collect.ImmutableList;
import com.google.common.collect.Maps;
import com.google.common.util.concurrent.ListenableFuture;
import com.google.inject.Binder;
import com.google.inject.Guice;
import com.google.inject.Injector;
import com.google.inject.Module;
import org.apache.commons.io.FileUtils;
import org.apache.hadoop.conf.Configuration;
import org.junit.Assert;
import org.junit.BeforeClass;
import org.junit.Test;

import java.io.BufferedReader;
import java.io.BufferedWriter;
import java.io.File;
import java.io.FileReader;
import java.io.FileWriter;
import java.io.IOException;
import java.util.List;
import java.util.Map;
import java.util.UUID;
import java.util.concurrent.TimeUnit;

/**
 *
 */
public class MapReduceProgramRunnerTest {
  private static Injector injector;
  private static CConfiguration configuration;

  @BeforeClass
  public static void beforeClass() {
    configuration = CConfiguration.create();
    configuration.set(Constants.CFG_APP_FABRIC_TEMP_DIR, "/tmp/app/temp");
    configuration.set(Constants.CFG_APP_FABRIC_OUTPUT_DIR, "/tmp/app/archive" + UUID.randomUUID());

<<<<<<< HEAD
    injector = TestHelper.injector;
=======
    final Configuration hConf = new Configuration();
    hConf.addResource("mapred-site-local.xml");
    hConf.reloadConfiguration();

    injector = Guice.createInjector(new DataFabricModules().getSingleNodeModules(),
                                    new BigMamaModule(configuration),
                                    new Module() {
                                      @Override
                                      public void configure(Binder binder) {
                                        binder.bind(Configuration.class).toInstance(hConf);
                                      }
                                    });
>>>>>>> 99eedae1
  }

  @Test
  public void testWordCount() throws Exception {
    final ApplicationWithPrograms app = deployApp(AppWithMapReduce.class);

    OperationExecutor opex = injector.getInstance(OperationExecutor.class);
    OperationContext opCtx = new OperationContext(DefaultId.ACCOUNT.getId(),
                                                  app.getAppSpecLoc().getSpecification().getName());

    String inputPath = createInput();
    File outputDir = new File(FileUtils.getTempDirectory().getPath() + "/out_" + System.currentTimeMillis());
    outputDir.deleteOnExit();

    KeyValueTable jobConfigTable = (KeyValueTable) getTable(opex, opCtx, "jobConfig");
    jobConfigTable.write(tb("inputPath"), tb(inputPath));
    jobConfigTable.write(tb("outputPath"), tb(outputDir.getPath()));

    runProgram(app, AppWithMapReduce.ClassicWordCount.class);

    File outputFile = outputDir.listFiles()[0];
    int lines = 0;
    BufferedReader reader = new BufferedReader(new FileReader(outputFile));
    try {
      while (true) {
        String line = reader.readLine();
        if (line == null) {
          break;
        }
        lines++;
      }
    } finally {
      reader.close();
    }
    // dummy check that output file is not empty
    Assert.assertTrue(lines > 0);
  }

  @Test
  public void testTimeSeriesRecordsCount() throws Exception {
    final ApplicationWithPrograms app = deployApp(AppWithMapReduce.class);

    OperationExecutor opex = injector.getInstance(OperationExecutor.class);
    OperationContext opCtx = new OperationContext(DefaultId.ACCOUNT.getId(),
                                                  app.getAppSpecLoc().getSpecification().getName());

    TimeseriesTable table = (TimeseriesTable) getTable(opex, opCtx, "timeSeries");

    fillTestInputData(table);

    Thread.sleep(2);

    long start = System.currentTimeMillis();
    runProgram(app, AppWithMapReduce.AggregateTimeseriesByTag.class);
    long stop = System.currentTimeMillis();

    Map<String, Long> expected = Maps.newHashMap();
    // note: not all records add to the sum since filter by tag="tag1" and ts={1..3} is used
    expected.put("tag1", 18L);
    expected.put("tag2", 3L);
    expected.put("tag3", 18L);
    // this is a hack for making writes of MR visible here. Should go away when integrated with long-running tx
    // TODO: is the fact that we have to do this hack actually means there's a bug? With SynchronousTransactionAgent
    //       all should be visible right away
    table.write(new TimeseriesTable.Entry(Bytes.toBytes("foo"), Bytes.toBytes("bar"), 0L));
    List<TimeseriesTable.Entry> agg = table.read(AggregateMetricsByTag.BY_TAGS, start, stop);
    Assert.assertEquals(expected.size(), agg.size());
    for (TimeseriesTable.Entry entry : agg) {
      String tag = Bytes.toString(entry.getTags()[0]);
      Assert.assertEquals((long) expected.get(tag), Bytes.toLong(entry.getValue()));
    }
  }

  private void fillTestInputData(TimeseriesTable table) throws OperationException {
    byte[] metric1 = Bytes.toBytes("metric");
    byte[] metric2 = Bytes.toBytes("metric2");
    byte[] tag1 = Bytes.toBytes("tag1");
    byte[] tag2 = Bytes.toBytes("tag2");
    byte[] tag3 = Bytes.toBytes("tag3");
    // m1e1 = metric: 1, entity: 1
    SimpleTimeseriesTable.Entry m1e1 =
      new SimpleTimeseriesTable.Entry(metric1, Bytes.toBytes(3L), 1, tag3, tag2, tag1);
    table.write(m1e1);
    SimpleTimeseriesTable.Entry m1e2 =
      new SimpleTimeseriesTable.Entry(metric1, Bytes.toBytes(10L), 2, tag2, tag3);
    table.write(m1e2);
    SimpleTimeseriesTable.Entry m1e3 =
      new SimpleTimeseriesTable.Entry(metric1, Bytes.toBytes(15L), 3, tag1, tag3);
    table.write(m1e3);
    SimpleTimeseriesTable.Entry m1e4 =
      new SimpleTimeseriesTable.Entry(metric1, Bytes.toBytes(23L), 4, tag2);
    table.write(m1e4);

    SimpleTimeseriesTable.Entry m2e1 =
      new SimpleTimeseriesTable.Entry(metric2, Bytes.toBytes(4L), 3, tag1, tag3);
    table.write(m2e1);
  }

  private void runProgram(ApplicationWithPrograms app, Class<?> programClass) throws Exception {
    waitForCompletion(submit(app, programClass));
  }

  private void waitForCompletion(ProgramController controller) throws InterruptedException {
    while (controller.getState() == ProgramController.State.ALIVE) {
      TimeUnit.SECONDS.sleep(1);
    }
  }

  private ProgramController submit(ApplicationWithPrograms app, Class<?> programClass) throws ClassNotFoundException {
    ProgramRunnerFactory runnerFactory = injector.getInstance(ProgramRunnerFactory.class);
    final Program program = getProgram(app, programClass);
    ProgramRunner runner = runnerFactory.create(ProgramRunnerFactory.Type.valueOf(program.getProcessorType().name()));

    return runner.run(program, new SimpleProgramOptions(program));
  }

  private Program getProgram(ApplicationWithPrograms app, Class<?> programClass) throws ClassNotFoundException {
    for (Program p : app.getPrograms()) {
      if (programClass.getCanonicalName().equals(p.getMainClass().getCanonicalName())) {
        return p;
      }
    }
    return null;
  }

  private ApplicationWithPrograms deployApp(Class<? extends Application> appClass) throws Exception {
    LocalLocationFactory lf = new LocalLocationFactory();

    Location deployedJar = lf.create(
      JarFinder.getJar(appClass, TestHelper.getManifestWithMainClass(appClass))
    );
    deployedJar.deleteOnExit();

    ListenableFuture<?> p = TestHelper.getLocalManager(configuration).deploy(DefaultId.ACCOUNT, deployedJar);
    return (ApplicationWithPrograms) p.get();
  }

  private byte[] tb(String val) {
    return Bytes.toBytes(val);
  }

  private String createInput() throws IOException {
    File inputDir = new File(FileUtils.getTempDirectory().getPath() + "/in_" + System.currentTimeMillis());
    inputDir.mkdirs();
    inputDir.deleteOnExit();

    File inputFile = new File(inputDir.getPath() + "/words.txt");
    inputFile.deleteOnExit();
    BufferedWriter writer = new BufferedWriter(new FileWriter(inputFile));
    try {
      writer.write("this text has");
      writer.newLine();
      writer.write("two words text inside");
    } finally {
      writer.close();
    }

    return inputDir.getPath();
  }

  private DataSet getTable(OperationExecutor opex, OperationContext opCtx, String tableName) {
    TransactionProxy proxy = new TransactionProxy();
    proxy.setTransactionAgent(new SynchronousTransactionAgent(opex, opCtx));
    DataSetInstantiator dataSetInstantiator = new DataSetInstantiator(new DataFabricImpl(opex, opCtx), proxy,
                                                                      getClass().getClassLoader());
    dataSetInstantiator.setDataSets(ImmutableList.copyOf(new AppWithMapReduce().configure().getDataSets().values()));

    return dataSetInstantiator.getDataSet(tableName);
  }
}<|MERGE_RESOLUTION|>--- conflicted
+++ resolved
@@ -65,9 +65,6 @@
     configuration.set(Constants.CFG_APP_FABRIC_TEMP_DIR, "/tmp/app/temp");
     configuration.set(Constants.CFG_APP_FABRIC_OUTPUT_DIR, "/tmp/app/archive" + UUID.randomUUID());
 
-<<<<<<< HEAD
-    injector = TestHelper.injector;
-=======
     final Configuration hConf = new Configuration();
     hConf.addResource("mapred-site-local.xml");
     hConf.reloadConfiguration();
@@ -80,7 +77,6 @@
                                         binder.bind(Configuration.class).toInstance(hConf);
                                       }
                                     });
->>>>>>> 99eedae1
   }
 
   @Test
