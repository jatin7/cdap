--- conflicted
+++ resolved
@@ -49,23 +49,7 @@
     configuration = CConfiguration.create();
     configuration.set("app.output.dir", tempFolder.newFolder("app").getAbsolutePath());
     configuration.set("app.tmp.dir", tempFolder.newFolder("temp").getAbsolutePath());
-<<<<<<< HEAD
-    final Configuration hConf = new Configuration();
-    // we use it to make mapreduce framework to use our fixed LocalJobRunner in lcoal mode
-    hConf.addResource("mapred-site-local.xml");
-    hConf.reloadConfiguration();
-
-    injector = Guice.createInjector(new DataFabricModules().getInMemoryModules(),
-                                    new BigMamaModule(TestHelper.configuration),
-                                    new Module() {
-                                      @Override
-                                      public void configure(Binder binder) {
-                                        binder.bind(Configuration.class).toInstance(hConf);
-                                      }
-                                    });
-=======
     injector = Guice.createInjector(new AppFabricTestModule(configuration));
->>>>>>> b83a3f33
   }
 
   public static Injector getInjector() {
