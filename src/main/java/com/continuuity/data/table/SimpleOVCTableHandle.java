package com.continuuity.data.table;

import com.continuuity.api.data.OperationException;
import com.continuuity.common.conf.CConfiguration;
import com.continuuity.data.operation.executor.omid.TransactionOracle;
import com.continuuity.data.operation.ttqueue.TTQueueTable;
import com.continuuity.data.operation.ttqueue.TTQueueTableNewOnVCTable;
import com.continuuity.data.operation.ttqueue.TTQueueTableOnVCTable;
import com.google.inject.Inject;
import org.apache.hadoop.hbase.util.Bytes;

import java.util.concurrent.ConcurrentSkipListMap;

public abstract class SimpleOVCTableHandle implements OVCTableHandle {

  protected final ConcurrentSkipListMap<byte[], OrderedVersionedColumnarTable>
    openTables =
    new ConcurrentSkipListMap<byte[],OrderedVersionedColumnarTable>(
      Bytes.BYTES_COMPARATOR);

  protected final ConcurrentSkipListMap<byte[], TTQueueTable> queueTables =
    new ConcurrentSkipListMap<byte[],TTQueueTable>(
      Bytes.BYTES_COMPARATOR);

  protected final ConcurrentSkipListMap<byte[], TTQueueTable> streamTables =
<<<<<<< HEAD
    new ConcurrentSkipListMap<byte[],TTQueueTable>(
      Bytes.BYTES_COMPARATOR);
=======
      new ConcurrentSkipListMap<byte[],TTQueueTable>(
          Bytes.BYTES_COMPARATOR);
>>>>>>> 8d58fb46

  /**
   * This is the timestamp generator that we will use
   */
  @Inject
  protected TransactionOracle oracle;

  /**
   * A configuration object. Not currently used (for real)
   */
  private CConfiguration conf = new CConfiguration();

  @Override
  public OrderedVersionedColumnarTable getTable(byte[] tableName)
    throws OperationException {
    OrderedVersionedColumnarTable table = this.openTables.get(tableName);

    // we currently have an open table for this name
    if (table != null) return table;

    // the table is not open, but it may exist in the data fabric
    table = openTable(tableName);

    // we successfully opened the table
    if (table != null) return table;

    // table could not be opened, try to create it
    table = createNewTable(tableName);

    // some other thread may have created/found and added it already
    OrderedVersionedColumnarTable existing =
      this.openTables.putIfAbsent(tableName, table);

    return existing != null ? existing : table;
  }

  public static final byte [] queueOVCTable = Bytes.toBytes("queueOVCTable");
  public static final byte [] streamOVCTable = Bytes.toBytes("streamOVCTable");

  @Override
  public TTQueueTable getQueueTable(byte[] queueTableName)
    throws OperationException {
    TTQueueTable queueTable = this.queueTables.get(queueTableName);
    if (queueTable != null) return queueTable;
    OrderedVersionedColumnarTable table = getTable(queueOVCTable);

    queueTable = new TTQueueTableOnVCTable(table, oracle, conf);
//    queueTable = new TTQueueTableNewOnVCTable(table, oracle, conf);
    TTQueueTable existing = this.queueTables.putIfAbsent(
      queueTableName, queueTable);
    return existing != null ? existing : queueTable;
  }
  
  @Override
  public TTQueueTable getStreamTable(byte[] streamTableName)
<<<<<<< HEAD
    throws OperationException {
    TTQueueTable streamTable = this.streamTables.get(streamTableName);
    if (streamTable != null) return streamTable;
    OrderedVersionedColumnarTable table = getTable(streamOVCTable);

    streamTable = new TTQueueTableOnVCTable(table, oracle, conf);
    TTQueueTable existing = this.streamTables.putIfAbsent(
      streamTableName, streamTable);
=======
      throws OperationException {
    TTQueueTable streamTable = this.streamTables.get(streamTableName);
    if (streamTable != null) return streamTable;
    OrderedVersionedColumnarTable table = getTable(streamOVCTable);
    
    streamTable = new TTQueueTableOnVCTable(table, oracle, conf);
    TTQueueTable existing = this.streamTables.putIfAbsent(
        streamTableName, streamTable);
>>>>>>> 8d58fb46
    return existing != null ? existing : streamTable;
  }

  /**
   * attempts to create the table. If the table already exists, attempt
   * to open it instead.
   * @param tableName the name of the table
   * @return the new table
   * @throws OperationException if an operation fails
   */
  public abstract OrderedVersionedColumnarTable createNewTable(
    byte [] tableName) throws OperationException;

  /**
   * attempts to open an existing table.
   * @param tableName the name of the table
   * @return the table if successful, null otherwise
   * @throws OperationException
   */
  public abstract OrderedVersionedColumnarTable openTable(
    byte [] tableName) throws OperationException;

}<|MERGE_RESOLUTION|>--- conflicted
+++ resolved
@@ -23,13 +23,7 @@
       Bytes.BYTES_COMPARATOR);
 
   protected final ConcurrentSkipListMap<byte[], TTQueueTable> streamTables =
-<<<<<<< HEAD
-    new ConcurrentSkipListMap<byte[],TTQueueTable>(
-      Bytes.BYTES_COMPARATOR);
-=======
-      new ConcurrentSkipListMap<byte[],TTQueueTable>(
-          Bytes.BYTES_COMPARATOR);
->>>>>>> 8d58fb46
+    new ConcurrentSkipListMap<byte[],TTQueueTable>(Bytes.BYTES_COMPARATOR);
 
   /**
    * This is the timestamp generator that we will use
@@ -85,7 +79,6 @@
   
   @Override
   public TTQueueTable getStreamTable(byte[] streamTableName)
-<<<<<<< HEAD
     throws OperationException {
     TTQueueTable streamTable = this.streamTables.get(streamTableName);
     if (streamTable != null) return streamTable;
@@ -94,16 +87,7 @@
     streamTable = new TTQueueTableOnVCTable(table, oracle, conf);
     TTQueueTable existing = this.streamTables.putIfAbsent(
       streamTableName, streamTable);
-=======
-      throws OperationException {
-    TTQueueTable streamTable = this.streamTables.get(streamTableName);
-    if (streamTable != null) return streamTable;
-    OrderedVersionedColumnarTable table = getTable(streamOVCTable);
-    
-    streamTable = new TTQueueTableOnVCTable(table, oracle, conf);
-    TTQueueTable existing = this.streamTables.putIfAbsent(
-        streamTableName, streamTable);
->>>>>>> 8d58fb46
+
     return existing != null ? existing : streamTable;
   }
 
