<?xml version="1.0" encoding="UTF-8"?>
<!--
  Copyright © 2014-2015 Cask Data, Inc.

  Licensed under the Apache License, Version 2.0 (the "License"); you may not
  use this file except in compliance with the License. You may obtain a copy of
  the License at

  http://www.apache.org/licenses/LICENSE-2.0

  Unless required by applicable law or agreed to in writing, software
  distributed under the License is distributed on an "AS IS" BASIS, WITHOUT
  WARRANTIES OR CONDITIONS OF ANY KIND, either express or implied. See the
  License for the specific language governing permissions and limitations under
  the License.
  -->
<project xmlns="http://maven.apache.org/POM/4.0.0" xmlns:xsi="http://www.w3.org/2001/XMLSchema-instance"
         xsi:schemaLocation="http://maven.apache.org/POM/4.0.0 http://maven.apache.org/xsd/maven-4.0.0.xsd">
  <modelVersion>4.0.0</modelVersion>

  <groupId>${groupId}</groupId>
  <artifactId>${artifactId}</artifactId>
  <version>${version}</version>
  <packaging>jar</packaging>

  <name>CDAP Spark Java App Project</name>

  <properties>
    <app.main.class>${package}.SparkPageRankApp</app.main.class>
    <project.build.sourceEncoding>UTF-8</project.build.sourceEncoding>

<<<<<<< HEAD
    <cdap.version>3.3.1</cdap.version>
=======
    <cdap.version>3.4.0-SNAPSHOT</cdap.version>
>>>>>>> 63e6af9a
    <spark.core.version>1.3.1</spark.core.version>
    <slf4j.version>1.7.5</slf4j.version>
    <guava.version>13.0.1</guava.version>
    <gson.version>2.2.4</gson.version>
    <hadoop.version>2.3.0</hadoop.version>
  </properties>

  <dependencies>
    <dependency>
      <groupId>co.cask.cdap</groupId>
      <artifactId>cdap-api</artifactId>
      <version>${cdap.version}</version>
      <scope>provided</scope>
    </dependency>
    <dependency>
      <groupId>co.cask.cdap</groupId>
      <artifactId>cdap-unit-test</artifactId>
      <version>${cdap.version}</version>
      <scope>test</scope>
    </dependency>
    <dependency>
      <groupId>org.apache.spark</groupId>
      <artifactId>spark-core_2.10</artifactId>
      <version>${spark.core.version}</version>
      <scope>provided</scope>
      <exclusions>
        <exclusion>
          <groupId>org.slf4j</groupId>
          <artifactId>slf4j-log4j12</artifactId>
        </exclusion>
      </exclusions>
    </dependency>
    <dependency>
      <groupId>org.slf4j</groupId>
      <artifactId>slf4j-api</artifactId>
      <version>${slf4j.version}</version>
      <scope>provided</scope>
    </dependency>
    <dependency>
      <groupId>com.google.guava</groupId>
      <artifactId>guava</artifactId>
      <version>${guava.version}</version>
      <scope>provided</scope>
    </dependency>
    <dependency>
      <groupId>com.google.code.gson</groupId>
      <artifactId>gson</artifactId>
      <version>${gson.version}</version>
      <scope>provided</scope>
    </dependency>
    <dependency>
      <groupId>org.apache.hadoop</groupId>
      <artifactId>hadoop-mapreduce-client-core</artifactId>
      <version>${hadoop.version}</version>
      <scope>provided</scope>
      <exclusions>
        <exclusion>
          <groupId>asm</groupId>
          <artifactId>asm</artifactId>
        </exclusion>
        <exclusion>
          <groupId>io.netty</groupId>
          <artifactId>netty</artifactId>
        </exclusion>
        <exclusion>
          <groupId>org.slf4j</groupId>
          <artifactId>slf4j-log4j12</artifactId>
        </exclusion>
      </exclusions>
    </dependency>
    <dependency>
      <groupId>org.apache.hadoop</groupId>
      <artifactId>hadoop-common</artifactId>
      <version>${hadoop.version}</version>
      <scope>provided</scope>
      <exclusions>
        <exclusion>
          <groupId>commons-logging</groupId>
          <artifactId>commons-logging</artifactId>
        </exclusion>
        <exclusion>
          <groupId>log4j</groupId>
          <artifactId>log4j</artifactId>
        </exclusion>
        <exclusion>
          <groupId>org.slf4j</groupId>
          <artifactId>slf4j-log4j12</artifactId>
        </exclusion>
        <exclusion>
          <groupId>org.apache.avro</groupId>
          <artifactId>avro</artifactId>
        </exclusion>
        <exclusion>
          <groupId>org.apache.zookeeper</groupId>
          <artifactId>zookeeper</artifactId>
        </exclusion>
        <exclusion>
          <artifactId>guava</artifactId>
          <groupId>com.google.guava</groupId>
        </exclusion>
        <exclusion>
          <artifactId>jersey-core</artifactId>
          <groupId>com.sun.jersey</groupId>
        </exclusion>
        <exclusion>
          <artifactId>jersey-json</artifactId>
          <groupId>com.sun.jersey</groupId>
        </exclusion>
        <exclusion>
          <artifactId>jersey-server</artifactId>
          <groupId>com.sun.jersey</groupId>
        </exclusion>
        <exclusion>
          <artifactId>servlet-api</artifactId>
          <groupId>javax.servlet</groupId>
        </exclusion>
        <exclusion>
          <groupId>org.mortbay.jetty</groupId>
          <artifactId>jetty</artifactId>
        </exclusion>
        <exclusion>
          <groupId>org.mortbay.jetty</groupId>
          <artifactId>jetty-util</artifactId>
        </exclusion>
        <exclusion>
          <artifactId>jasper-compiler</artifactId>
          <groupId>tomcat</groupId>
        </exclusion>
        <exclusion>
          <artifactId>jasper-runtime</artifactId>
          <groupId>tomcat</groupId>
        </exclusion>
        <exclusion>
          <artifactId>jsp-api</artifactId>
          <groupId>javax.servlet.jsp</groupId>
        </exclusion>
        <exclusion>
          <artifactId>slf4j-api</artifactId>
          <groupId>org.slf4j</groupId>
        </exclusion>
      </exclusions>
    </dependency>
  </dependencies>

  <build>
    <pluginManagement>
      <plugins>
        <plugin>
          <groupId>org.apache.maven.plugins</groupId>
          <artifactId>maven-compiler-plugin</artifactId>
          <version>3.1</version>
          <configuration>
            <source>1.7</source>
            <target>1.7</target>
          </configuration>
        </plugin>
        <plugin>
          <groupId>org.apache.felix</groupId>
          <artifactId>maven-bundle-plugin</artifactId>
          <version>2.3.7</version>
          <extensions>true</extensions>
          <configuration>
            <archive>
              <manifest>
                <mainClass>${app.main.class}</mainClass>
              </manifest>
            </archive>
            <instructions>
              <Embed-Dependency>*;inline=false;scope=compile</Embed-Dependency>
              <Embed-Transitive>true</Embed-Transitive>
              <Embed-Directory>lib</Embed-Directory>
            </instructions>
          </configuration>
          <executions>
            <execution>
              <phase>package</phase>
              <goals>
                <goal>bundle</goal>
              </goals>
            </execution>
          </executions>
        </plugin>
      </plugins>
    </pluginManagement>

    <plugins>
      <plugin>
        <groupId>org.apache.maven.plugins</groupId>
        <artifactId>maven-surefire-plugin</artifactId>
        <version>2.14.1</version>
      </plugin>
      <plugin>
        <groupId>org.apache.felix</groupId>
        <artifactId>maven-bundle-plugin</artifactId>
        <version>2.3.7</version>
      </plugin>
    </plugins>
  </build>
</project><|MERGE_RESOLUTION|>--- conflicted
+++ resolved
@@ -29,11 +29,7 @@
     <app.main.class>${package}.SparkPageRankApp</app.main.class>
     <project.build.sourceEncoding>UTF-8</project.build.sourceEncoding>
 
-<<<<<<< HEAD
-    <cdap.version>3.3.1</cdap.version>
-=======
     <cdap.version>3.4.0-SNAPSHOT</cdap.version>
->>>>>>> 63e6af9a
     <spark.core.version>1.3.1</spark.core.version>
     <slf4j.version>1.7.5</slf4j.version>
     <guava.version>13.0.1</guava.version>
