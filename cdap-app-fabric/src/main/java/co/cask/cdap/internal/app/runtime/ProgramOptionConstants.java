--- conflicted
+++ resolved
@@ -41,15 +41,9 @@
 
   public static final String RUN_DATA_SIZE = "runDataSize";
 
-<<<<<<< HEAD
-  public static final String PAST_RUN_DATA_SIZE = "pastRunDataSize";
-
-  public static final String PAST_RUN_LOGICAL_START_TIME = "pastRunLogicalStartTime";
-=======
   public static final String LAST_SCHEDULED_RUN_DATA_SIZE = "lastScheduledRunDataSize";
 
   public static final String LAST_SCHEDULED_RUN_LOGICAL_START_TIME = "lastScheduledRunLogicalStartTime";
->>>>>>> b4db63ce
 
   public static final String RUN_BASE_COUNT_SIZE = "runBaseCountSize";
 
