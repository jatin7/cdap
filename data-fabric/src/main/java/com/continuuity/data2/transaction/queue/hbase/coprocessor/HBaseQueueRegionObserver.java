/*
 * Copyright 2012-2013 Continuuity,Inc. All Rights Reserved.
 */
package com.continuuity.data2.transaction.queue.hbase.coprocessor;

import com.continuuity.data2.transaction.queue.ConsumerEntryState;
import com.continuuity.data2.transaction.queue.QueueConstants;
import com.continuuity.data2.transaction.queue.QueueEntryRow;
import com.continuuity.data2.transaction.queue.hbase.HBaseQueueAdmin;
import org.apache.commons.logging.Log;
import org.apache.commons.logging.LogFactory;
import org.apache.hadoop.hbase.CoprocessorEnvironment;
import org.apache.hadoop.hbase.KeyValue;
import org.apache.hadoop.hbase.coprocessor.BaseRegionObserver;
import org.apache.hadoop.hbase.coprocessor.ObserverContext;
import org.apache.hadoop.hbase.coprocessor.RegionCoprocessorEnvironment;
import org.apache.hadoop.hbase.regionserver.InternalScanner;
import org.apache.hadoop.hbase.regionserver.Store;
import org.apache.hadoop.hbase.util.Bytes;

import java.io.IOException;
import java.util.Arrays;
import java.util.Iterator;
import java.util.List;

/**
 * RegionObserver for queue table. This class should only have JSE and HBase classes dependencies only.
 * It can also has dependencies on continuuity classes provided that all the transitive dependencies stay within
 * the mentioned scope.
 *
 * This region observer does queue eviction during flush time and compact time by using queue consumer state
 * information to determine if a queue entry row can be omitted during flush/compact.
 */
public final class HBaseQueueRegionObserver extends BaseRegionObserver {

  private static final Log LOG = LogFactory.getLog(HBaseQueueRegionObserver.class);

  private static final int LONG_BYTES = Long.SIZE / Byte.SIZE;
  private static final int INT_BYTES = Integer.SIZE / Byte.SIZE;

  // Only queue is eligible for eviction, stream is not.
  private static final byte[] QUEUE_BYTES = Bytes.toBytes("queue");

  private ConsumerConfigCache configCache;
  private byte[] configTableName;

  @Override
  public void start(CoprocessorEnvironment env) {
    if (env instanceof RegionCoprocessorEnvironment) {
      this.configTableName = Bytes.toBytes(
        ((RegionCoprocessorEnvironment) env).getRegion().getTableDesc().getNameAsString()
          + QueueConstants.QUEUE_CONFIG_TABLE_SUFFIX);
      this.configCache = ConsumerConfigCache.getInstance(env.getConfiguration(), configTableName);
    }
  }

  @Override
  public InternalScanner preFlush(ObserverContext<RegionCoprocessorEnvironment> e,
                                  Store store, InternalScanner scanner) throws IOException {
    if (!e.getEnvironment().getRegion().isAvailable()) {
      return scanner;
    }

    LOG.info("preFlush, creates EvictionInternalScanner");
    return new EvictionInternalScanner(e.getEnvironment(), scanner);
  }

  @Override
  public InternalScanner preCompact(ObserverContext<RegionCoprocessorEnvironment> e,
                                    Store store, InternalScanner scanner) throws IOException {
    if (!e.getEnvironment().getRegion().isAvailable()) {
      return scanner;
    }

    LOG.info("preCompact, creates EvictionInternalScanner");
    return new EvictionInternalScanner(e.getEnvironment(), scanner);
  }

  /**
   * An {@link InternalScanner} that will skip queue entries that are safe to be evicted.
   */
  private final class EvictionInternalScanner implements InternalScanner {

    private final RegionCoprocessorEnvironment env;
    private final InternalScanner scanner;
    // This is just for object reused to reduce objects creation.
    private final ConsumerInstance consumerInstance;
    private byte[] currentQueue;
    private QueueConsumerConfig consumerConfig;
    private long rowsEvicted = 0;

    private EvictionInternalScanner(RegionCoprocessorEnvironment env, InternalScanner scanner) {
      this.env = env;
      this.scanner = scanner;
      this.consumerInstance = new ConsumerInstance(0, 0);
    }

    @Override
    public boolean next(List<KeyValue> results) throws IOException {
      return next(results, -1, null);
    }

    @Override
    public boolean next(List<KeyValue> results, String metric) throws IOException {
      return next(results, -1, metric);
    }

    @Override
    public boolean next(List<KeyValue> results, int limit) throws IOException {
      return next(results, limit, null);
    }

    @Override
    public boolean next(List<KeyValue> result, int limit, String metric) throws IOException {
      boolean hasNext = scanner.next(result, limit, metric);

      while (!result.isEmpty()) {
        // Check if it is eligible for eviction.
        KeyValue keyValue = result.get(0);

        // If current queue is unknown or the row is not a queue entry of current queue,
        // it either because it scans into next queue entry or simply current queue is not known.
        // Hence needs to find the currentQueue
        if (currentQueue == null || !isQueueEntry(currentQueue, keyValue)) {
          // If not eligible, it either because it scans into next queue entry or simply current queue is not known.
          currentQueue = null;

          // Either case, it checks if current row is a queue entry of QUEUE type (not STREAM).
          if (!isQueueEntry(keyValue)) {
            return hasNext;
          }
        }

        // This row is a queue entry. If currentQueue is null, meaning it's a new queue encountered during scan.
        if (currentQueue == null) {
          currentQueue = getQueueName(keyValue);
          consumerConfig = configCache.getConsumerConfig(currentQueue);
        }

        if (canEvict(consumerConfig, result)) {
          rowsEvicted++;
          result.clear();
          hasNext = scanner.next(result, limit, metric);
        } else {
          break;
        }
      }

      return hasNext;
    }

    @Override
    public void close() throws IOException {
      LOG.info("Region " + env.getRegion().getRegionNameAsString() + ", rows evicted: " + rowsEvicted);
      scanner.close();
    }

    private boolean isPrefix(byte[] bytes, int off, int len, byte[] prefix) {
      int prefixLen = prefix.length;
      if (len < prefixLen) {
        return false;
      }

      int i = 0;
      while (i < prefixLen) {
        if (bytes[off++] != prefix[i++]) {
          return false;
        }
      }
      return true;
    }

    /**
     * Extracts the queue name from the KeyValue row, which the row must be a queue entry.
     */
    private byte[] getQueueName(KeyValue keyValue) {
<<<<<<< HEAD
      // Entry key is always (1 salt byte + 2 MD5 bytes + queueName + longWritePointer + intCounter)
      int queueNameEnd = keyValue.getRowOffset() + keyValue.getRowLength() - LONG_BYTES - INT_BYTES;
      return Arrays.copyOfRange(keyValue.getBuffer(), keyValue.getRowOffset() + 1 + 2, queueNameEnd);
=======
      // Entry key is always (salt bytes + 2 MD5 bytes + queueName + longWritePointer + intCounter)
      int queueNameEnd = keyValue.getRowOffset() + keyValue.getRowLength() - LONG_BYTES - INT_BYTES;
      return Arrays.copyOfRange(keyValue.getBuffer(),
                                keyValue.getRowOffset() + HBaseQueueAdmin.SALT_BYTES + 2,
                                queueNameEnd);
>>>>>>> 861f7701
    }

    /**
     * Returns true if the given KeyValue row is a queue entry of the given queue.
     */
    private boolean isQueueEntry(byte[] queueName, KeyValue keyValue) {
<<<<<<< HEAD
      // +1, -1 is to exclude salting byte
      return isPrefix(keyValue.getBuffer(),
                      keyValue.getRowOffset() + 2 + 1,
                      keyValue.getRowLength() - 2 - 1,
=======
      return isPrefix(keyValue.getBuffer(),
                      keyValue.getRowOffset() + 2 + HBaseQueueAdmin.SALT_BYTES,
                      keyValue.getRowLength() - 2 - HBaseQueueAdmin.SALT_BYTES,
>>>>>>> 861f7701
                      queueName);
    }

    /**
     * Returns true if the given KeyValue row is a queue entry, regardless what queue it is.
     */
    private boolean isQueueEntry(KeyValue keyValue) {
      // Only match the type of the queue.
      return isQueueEntry(QUEUE_BYTES, keyValue);
    }

    /**
     * Determines the given queue entry row can be evicted.
     * @param result All KeyValues of a queue entry row.
     * @return true if it can be evicted, false otherwise.
     */
    private boolean canEvict(QueueConsumerConfig consumerConfig, List<KeyValue> result) {
      // If no consumer group, this queue is dead, should be ok to evict.
      if (consumerConfig.getNumGroups() == 0) {
        return true;
      }

      // If unknown consumer config (due to error), keep the queue.
      if (consumerConfig.getNumGroups() < 0) {
        return false;
      }

      // TODO (terence): Right now we can only evict if we see all the data columns.
      // It's because it's possible that in some previous flush, only the data columns are flush,
      // then consumer writes the state columns. In the next flush, it'll only see the state columns and those
      // should not be evicted otherwise the entry might get reprocessed, depending on the consumer start row state.
      // This logic is not perfect as if flush happens after enqueue and before dequeue, that entry may never get
      // evicted (depends on when the next compaction happens, whether the queue configuration has been change or not).

      // There are two data columns, "d" and "m".
      // If the size == 2, it should not be evicted as well,
      // as state columns (dequeue) always happen after data columns (enqueue).
      if (result.size() <= 2) {
        return false;
      }

      // "d" and "m" columns always comes before the state columns, prefixed with "s".
      Iterator<KeyValue> iterator = result.iterator();
      if (!isColumn(iterator.next(), QueueEntryRow.DATA_COLUMN)) {
        return false;
      }
      if (!isColumn(iterator.next(), QueueEntryRow.META_COLUMN)) {
        return false;
      }

      // Need to determine if this row can be evicted iff all consumer groups have committed process this row.
      int consumedGroups = 0;
      // Inspect each state column
      while (iterator.hasNext()) {
        KeyValue kv = iterator.next();
        if (!isStateColumn(kv)) {
          continue;
        }
        // If any consumer has a state != PROCESSED, it should not be evicted
        if (!isProcessed(kv, consumerInstance)) {
          break;
        }
        // If it is PROCESSED, check if this row is smaller than the consumer instance startRow.
        // Essentially a loose check of committed PROCESSED.
        byte[] startRow = consumerConfig.getStartRow(consumerInstance);
        if (startRow != null && compareRowKey(kv, startRow) < 0) {
          consumedGroups++;
        }
      }

      // It can be evicted if from the state columns, it's been processed by all consumer groups
      // Otherwise, this row has to be less than smallest among all current consumers.
      // The second condition is for handling consumer being removed after it consumed some entries.
      // However, the second condition alone is not good enough as it's possible that in hash partitioning,
      // only one consumer is keep consuming when the other consumer never proceed.
      return consumedGroups == consumerConfig.getNumGroups()
          || compareRowKey(result.get(0), consumerConfig.getSmallestStartRow()) < 0;
    }

    /**
     * Returns {@code true} if the given {@link KeyValue} is a state column in queue entry row.
     */
    private boolean isStateColumn(KeyValue keyValue) {
      byte[] buffer = keyValue.getBuffer();

      int fCmp = Bytes.compareTo(QueueEntryRow.COLUMN_FAMILY, 0, QueueEntryRow.COLUMN_FAMILY.length,
                                   buffer, keyValue.getFamilyOffset(), keyValue.getFamilyLength());
      return fCmp == 0 && isPrefix(buffer, keyValue.getQualifierOffset(), keyValue.getQualifierLength(),
                                   QueueEntryRow.STATE_COLUMN_PREFIX);
    }

    private boolean isColumn(KeyValue keyValue, byte[] qualifier) {
      byte[] buffer = keyValue.getBuffer();

      int fCmp = Bytes.compareTo(QueueEntryRow.COLUMN_FAMILY, 0, QueueEntryRow.COLUMN_FAMILY.length,
                                 buffer, keyValue.getFamilyOffset(), keyValue.getFamilyLength());
      return fCmp == 0 && (Bytes.compareTo(qualifier, 0, qualifier.length,
                                           buffer, keyValue.getQualifierOffset(), keyValue.getQualifierLength()) == 0);
    }

    private int compareRowKey(KeyValue kv, byte[] row) {
<<<<<<< HEAD
      // +1, -1 is to exclude salting byte
      return Bytes.compareTo(kv.getBuffer(), kv.getRowOffset() + 1, kv.getRowLength() - 1, row, 0, row.length);
=======
      return Bytes.compareTo(kv.getBuffer(), kv.getRowOffset() + HBaseQueueAdmin.SALT_BYTES,
                             kv.getRowLength() - HBaseQueueAdmin.SALT_BYTES, row, 0, row.length);
>>>>>>> 861f7701
    }

    /**
     * Returns {@code true} if the given {@link KeyValue} has a {@link ConsumerEntryState#PROCESSED} state and
     * also put the consumer information into the given {@link ConsumerInstance}.
     * Otherwise, returns {@code false} and the {@link ConsumerInstance} is left untouched.
     */
    private boolean isProcessed(KeyValue keyValue, ConsumerInstance consumerInstance) {
      byte[] buffer = keyValue.getBuffer();
      int stateIdx = keyValue.getValueOffset() + keyValue.getValueLength() - 1;
      boolean processed = buffer[stateIdx] == ConsumerEntryState.PROCESSED.getState();

      if (processed) {
        // Column is "s<groupId>"
        long groupId = Bytes.toLong(buffer, keyValue.getQualifierOffset() + 1);
        // Value is "<writePointer><instanceId><state>"
        int instanceId = Bytes.toInt(buffer, keyValue.getValueOffset() + LONG_BYTES);
        consumerInstance.setGroupInstance(groupId, instanceId);
      }
      return processed;
    }
  }
}<|MERGE_RESOLUTION|>--- conflicted
+++ resolved
@@ -174,33 +174,20 @@
      * Extracts the queue name from the KeyValue row, which the row must be a queue entry.
      */
     private byte[] getQueueName(KeyValue keyValue) {
-<<<<<<< HEAD
-      // Entry key is always (1 salt byte + 2 MD5 bytes + queueName + longWritePointer + intCounter)
-      int queueNameEnd = keyValue.getRowOffset() + keyValue.getRowLength() - LONG_BYTES - INT_BYTES;
-      return Arrays.copyOfRange(keyValue.getBuffer(), keyValue.getRowOffset() + 1 + 2, queueNameEnd);
-=======
       // Entry key is always (salt bytes + 2 MD5 bytes + queueName + longWritePointer + intCounter)
       int queueNameEnd = keyValue.getRowOffset() + keyValue.getRowLength() - LONG_BYTES - INT_BYTES;
       return Arrays.copyOfRange(keyValue.getBuffer(),
                                 keyValue.getRowOffset() + HBaseQueueAdmin.SALT_BYTES + 2,
                                 queueNameEnd);
->>>>>>> 861f7701
     }
 
     /**
      * Returns true if the given KeyValue row is a queue entry of the given queue.
      */
     private boolean isQueueEntry(byte[] queueName, KeyValue keyValue) {
-<<<<<<< HEAD
-      // +1, -1 is to exclude salting byte
-      return isPrefix(keyValue.getBuffer(),
-                      keyValue.getRowOffset() + 2 + 1,
-                      keyValue.getRowLength() - 2 - 1,
-=======
       return isPrefix(keyValue.getBuffer(),
                       keyValue.getRowOffset() + 2 + HBaseQueueAdmin.SALT_BYTES,
                       keyValue.getRowLength() - 2 - HBaseQueueAdmin.SALT_BYTES,
->>>>>>> 861f7701
                       queueName);
     }
 
@@ -302,13 +289,8 @@
     }
 
     private int compareRowKey(KeyValue kv, byte[] row) {
-<<<<<<< HEAD
-      // +1, -1 is to exclude salting byte
-      return Bytes.compareTo(kv.getBuffer(), kv.getRowOffset() + 1, kv.getRowLength() - 1, row, 0, row.length);
-=======
       return Bytes.compareTo(kv.getBuffer(), kv.getRowOffset() + HBaseQueueAdmin.SALT_BYTES,
                              kv.getRowLength() - HBaseQueueAdmin.SALT_BYTES, row, 0, row.length);
->>>>>>> 861f7701
     }
 
     /**
