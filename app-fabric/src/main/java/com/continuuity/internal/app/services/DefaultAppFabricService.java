/*
* Copyright 2012-2013 Continuuity,Inc. All Rights Reserved.
*/

package com.continuuity.internal.app.services;

import com.continuuity.api.ApplicationSpecification;
import com.continuuity.api.annotation.ProcessInput;
import com.continuuity.api.batch.MapReduceSpecification;
import com.continuuity.api.data.OperationException;
import com.continuuity.api.flow.FlowSpecification;
import com.continuuity.api.flow.FlowletDefinition;
import com.continuuity.api.flow.flowlet.AbstractFlowlet;
import com.continuuity.api.flow.flowlet.OutputEmitter;
import com.continuuity.api.flow.flowlet.StreamEvent;
import com.continuuity.api.procedure.ProcedureSpecification;
import com.continuuity.app.Id;
import com.continuuity.internal.UserErrors;
import com.continuuity.app.authorization.AuthorizationFactory;
import com.continuuity.app.deploy.Manager;
import com.continuuity.app.deploy.ManagerFactory;
import com.continuuity.app.program.Program;
import com.continuuity.app.program.RunRecord;
import com.continuuity.app.program.Type;
import com.continuuity.app.queue.QueueSpecification;
import com.continuuity.app.queue.QueueSpecificationGenerator;
import com.continuuity.app.runtime.ProgramController;
import com.continuuity.app.runtime.ProgramRuntimeService;
import com.continuuity.app.services.ActiveFlow;
import com.continuuity.app.services.AppFabricService;
import com.continuuity.app.services.AppFabricServiceException;
import com.continuuity.app.services.AuthToken;
import com.continuuity.app.services.DeployStatus;
import com.continuuity.app.services.DeploymentStatus;
import com.continuuity.app.services.EntityType;
import com.continuuity.app.services.FlowDescriptor;
import com.continuuity.app.services.FlowIdentifier;
import com.continuuity.app.services.FlowRunRecord;
import com.continuuity.app.services.FlowStatus;
import com.continuuity.app.services.ResourceIdentifier;
import com.continuuity.app.services.ResourceInfo;
import com.continuuity.app.services.RunIdentifier;
import com.continuuity.app.store.Store;
import com.continuuity.app.store.StoreFactory;
import com.continuuity.internal.UserMessages;
import com.continuuity.common.conf.CConfiguration;
import com.continuuity.common.conf.Constants;
import com.continuuity.common.utils.StackTraceUtil;
import com.continuuity.data.operation.ClearFabric;
import com.continuuity.data.operation.OperationContext;
import com.continuuity.data.operation.executor.OperationExecutor;
import com.continuuity.internal.app.deploy.SessionInfo;
import com.continuuity.internal.app.deploy.pipeline.ApplicationWithPrograms;
import com.continuuity.internal.app.queue.SimpleQueueSpecificationGenerator;
import com.continuuity.internal.app.runtime.BasicArguments;
import com.continuuity.internal.app.runtime.SimpleProgramOptions;
import com.continuuity.internal.app.services.legacy.ConnectionDefinitionImpl;
import com.continuuity.internal.app.services.legacy.FlowDefinitionImpl;
import com.continuuity.internal.app.services.legacy.FlowStreamDefinitionImpl;
import com.continuuity.internal.app.services.legacy.FlowletDefinitionImpl;
import com.continuuity.internal.app.services.legacy.FlowletStreamDefinitionImpl;
import com.continuuity.internal.app.services.legacy.FlowletType;
import com.continuuity.internal.app.services.legacy.MetaDefinitionImpl;
import com.continuuity.internal.app.services.legacy.QueryDefinitionImpl;
import com.continuuity.internal.app.services.legacy.StreamNamerImpl;
import com.continuuity.internal.filesystem.LocationCodec;
import com.continuuity.internal.io.ReflectionSchemaGenerator;
import com.continuuity.internal.io.UnsupportedTypeException;
import com.continuuity.metadata.MetadataService;
import com.continuuity.metadata.thrift.Account;
import com.continuuity.metadata.thrift.Application;
import com.continuuity.metadata.thrift.MetadataServiceException;
import com.continuuity.weave.api.RunId;
import com.continuuity.weave.discovery.Discoverable;
import com.continuuity.weave.discovery.DiscoveryServiceClient;
import com.continuuity.weave.filesystem.Location;
import com.continuuity.weave.filesystem.LocationFactory;
import com.google.common.base.Preconditions;
import com.google.common.base.Predicate;
import com.google.common.base.Throwables;
import com.google.common.collect.ImmutableMap;
import com.google.common.collect.Lists;
import com.google.common.collect.Maps;
import com.google.common.collect.Table;
import com.google.common.io.Closeables;
import com.google.common.io.InputSupplier;
import com.google.common.io.OutputSupplier;
import com.google.common.util.concurrent.FutureCallback;
import com.google.common.util.concurrent.Futures;
import com.google.common.util.concurrent.ListenableFuture;
import com.google.common.util.concurrent.Service;
import com.google.gson.Gson;
import com.google.gson.GsonBuilder;
import com.google.inject.Inject;
import com.ning.http.client.Body;
import com.ning.http.client.BodyGenerator;
import com.ning.http.client.Response;
import com.ning.http.client.SimpleAsyncHttpClient;
import org.apache.thrift.TException;
import org.slf4j.Logger;
import org.slf4j.LoggerFactory;

import javax.annotation.Nullable;
import java.io.IOException;
import java.io.InputStream;
import java.io.InputStreamReader;
import java.io.OutputStream;
import java.io.OutputStreamWriter;
import java.io.Reader;
import java.io.Writer;
import java.nio.ByteBuffer;
import java.util.ArrayList;
import java.util.Collection;
import java.util.HashMap;
import java.util.HashSet;
import java.util.List;
import java.util.Map;
import java.util.Set;
import java.util.concurrent.Future;
import java.util.concurrent.TimeUnit;

/**
 * This is a concrete implementation of AppFabric thrift Interface.
 */
public class DefaultAppFabricService implements AppFabricService.Iface {
  /**
   * Log handler.
   */
  private static final Logger LOG = LoggerFactory.getLogger(DefaultAppFabricService.class);

  /**
   * Maintains a mapping of transient session state. The state is stored in memory,
   * in case of failure, all the current running sessions will be terminated. As
   * per the current implementation only connection per account is allowed to upload.
   */
  private final Map<String, SessionInfo> sessions = Maps.newConcurrentMap();

  /**
   * Metadata Service instance is used to interact with the metadata store.
   */
  private final MetadataService mds;

  /**
   * Instance of operation executor needed by MetadataService.
   */
  private final OperationExecutor opex;

  /**
   * Configuration object passed from higher up.
   */
  private final CConfiguration configuration;

  /**
   * Factory for handling the location - can do both in either Distributed or Local mode.
   */
  private final LocationFactory locationFactory;

  /**
   * DeploymentManager responsible for running pipeline.
   */
  private final ManagerFactory managerFactory;

  /**
   * Authorization Factory used to create handler used for authroizing use of endpoints.
   */
  private final AuthorizationFactory authFactory;

  /**
   * Runtime program service for running and managing programs.
   */
  private final ProgramRuntimeService runtimeService;

  /**
   * Discovery service client to discover other services.
   */
  private final DiscoveryServiceClient discoveryServiceClient;

  /**
   * Store manages non-runtime lifecycle.
   */
  private final Store store;

  /**
   * The directory where the uploaded files would be placed.
   */
  private final String archiveDir;

  /**
   * Timeout to upload to remote app fabric.
   */
  private static final long UPLOAD_TIMEOUT = TimeUnit.MILLISECONDS.convert(10, TimeUnit.MINUTES);

  /**
   * Timeout to get response from metrics system.
   */
  private static final long METRICS_SERVER_RESPONSE_TIMEOUT = TimeUnit.MILLISECONDS.convert(5, TimeUnit.MINUTES);

  /**
   * Constructs an new instance. Parameters are binded by Guice.
   */
  @Inject
  public DefaultAppFabricService(CConfiguration configuration, OperationExecutor opex,
                                 LocationFactory locationFactory, ManagerFactory managerFactory,
                                 AuthorizationFactory authFactory, StoreFactory storeFactory,
                                 ProgramRuntimeService runtimeService, DiscoveryServiceClient discoveryServiceClient) {
    this.opex = opex;
    this.locationFactory = locationFactory;
    this.configuration = configuration;
    this.managerFactory = managerFactory;
    this.authFactory = authFactory;
    this.runtimeService = runtimeService;
    this.discoveryServiceClient = discoveryServiceClient;
    this.store = storeFactory.create();
    this.archiveDir = configuration.get(Constants.CFG_APP_FABRIC_OUTPUT_DIR, System.getProperty("java.io.tmpdir"))
                                          + "/archive";
    this.mds = new MetadataService(opex);

    // Note: This is hacky to start service like this.
    if (this.runtimeService.state() != Service.State.RUNNING) {
      this.runtimeService.startAndWait();
    }
  }

  private Type entityTypeToType(FlowIdentifier identifier) {
    switch (identifier.getType()) {
      case FLOW:
        return Type.FLOW;
      case QUERY:
        return Type.PROCEDURE;
      case MAPREDUCE:
        return Type.MAPREDUCE;
    }
    // Never hit
    throw new IllegalArgumentException("Type not supported: " + identifier.getType());
  }

  private EntityType typeToEntityType(Type type) {
    switch (type) {
      case FLOW:
        return EntityType.FLOW;
      case PROCEDURE:
        return EntityType.QUERY;
      case MAPREDUCE:
        return EntityType.MAPREDUCE;
    }
    // Never hit
    throw new IllegalArgumentException("Type not suppported: " + type);
  }

  /**
   * Starts a Program
   *
   * @param token
   * @param descriptor
   */
  @Override
  public synchronized RunIdentifier start(AuthToken token, FlowDescriptor descriptor)
    throws AppFabricServiceException, TException {

    try {
      FlowIdentifier id = descriptor.getIdentifier();
      ProgramRuntimeService.RuntimeInfo existingRuntimeInfo = findRuntimeInfo(id);
      Preconditions.checkArgument(existingRuntimeInfo == null, UserMessages.getMessage(UserErrors.ALREADY_RUNNING));
      Id.Program programId = Id.Program.from(id.getAccountId(), id.getApplicationId(), id.getFlowId());

      Program program;
      try {
        program = store.loadProgram(programId, entityTypeToType(id));
      } catch (Throwable th) {
        // TODO: hack: in that case the flow is mapreduce ;)
        id.setType(EntityType.MAPREDUCE);
        program = store.loadProgram(programId, entityTypeToType(id));
      }

      BasicArguments userArguments = new BasicArguments();
      if (descriptor.isSetArguments()) {
        userArguments = new BasicArguments(descriptor.getArguments());
      }

      ProgramRuntimeService.RuntimeInfo runtimeInfo =
        runtimeService.run(program, new SimpleProgramOptions(id.getFlowId(),
                                                             new BasicArguments(),
                                                             userArguments));
      store.setStart(programId, runtimeInfo.getController().getRunId().getId(),
                     TimeUnit.SECONDS.convert(System.currentTimeMillis(), TimeUnit.MILLISECONDS));
      return new RunIdentifier(runtimeInfo.getController().getRunId().toString());

    } catch (Throwable throwable) {
      LOG.warn(StackTraceUtil.toStringStackTrace(throwable));
      throw new AppFabricServiceException(throwable.getMessage());
    }
  }

  /**
   * Checks the status of a Program
   *
   * @param token
   * @param id
   */
  @Override
  public synchronized FlowStatus status(AuthToken token, FlowIdentifier id)
    throws AppFabricServiceException, TException {

    try {
      ProgramRuntimeService.RuntimeInfo runtimeInfo = findRuntimeInfo(id);
      // TODO: hack: this might be a mapreduce job ;)
      if (runtimeInfo == null && id.getType() == EntityType.FLOW) {
        id.setType(EntityType.MAPREDUCE);
        runtimeInfo = findRuntimeInfo(id);
      }

      int version = 1;  // Note, how to get version?
      if (runtimeInfo == null) {
        return new FlowStatus(id.getApplicationId(), id.getFlowId(),
                              version, null, ProgramController.State.STOPPED.toString());
      }

      Id.Program programId = runtimeInfo.getProgramId();
      RunIdentifier runId = new RunIdentifier(runtimeInfo.getController().getRunId().getId());

      // NOTE: This was a temporary hack done to map the status to something that is
      // UI friendly. Internal states of program controller are reasonable and hence
      // no point in changing them.
      String status = controllerStateToString(runtimeInfo.getController().getState());
      return new FlowStatus(programId.getApplicationId(), programId.getId(), version, runId, status);
    } catch (Throwable throwable) {
      LOG.warn(StackTraceUtil.toStringStackTrace(throwable));
      throw new AppFabricServiceException(throwable.getMessage());
    }
  }

  private String controllerStateToString(ProgramController.State state) {
    if (state == ProgramController.State.ALIVE) {
      return "RUNNING";
    }
    if (state == ProgramController.State.ERROR) {
      return "FAILED";
    }
    return state.toString();
  }

  /**
   * Stops a Program
   *
   * @param token
   * @param identifier
   */
  @Override
  public synchronized RunIdentifier stop(AuthToken token, FlowIdentifier identifier)
    throws AppFabricServiceException, TException {
    try {
      ProgramRuntimeService.RuntimeInfo runtimeInfo = findRuntimeInfo(identifier);
      Preconditions.checkNotNull(runtimeInfo, UserMessages.getMessage(UserErrors.RUNTIME_INFO_NOT_FOUND),
              identifier.getApplicationId(), identifier.getFlowId());
      ProgramController controller = runtimeInfo.getController();
      RunId runId = controller.getRunId();
      controller.stop().get();
      store.setStop(runtimeInfo.getProgramId(), runId.getId(),
                    TimeUnit.SECONDS.convert(System.currentTimeMillis(), TimeUnit.MILLISECONDS),
                    runtimeInfo.getController().getState().toString());
      return new RunIdentifier(runId.getId());
    } catch (Throwable throwable) {
      LOG.warn(StackTraceUtil.toStringStackTrace(throwable));
      throw new AppFabricServiceException(throwable.getMessage());
    }
  }

  /**
   * Set number of instance of a flowlet.
   *
   * @param token
   * @param identifier
   * @param flowletId
   * @param instances
   */
  @Override
  public void setInstances(AuthToken token, FlowIdentifier identifier, String flowletId, short instances)
    throws AppFabricServiceException, TException {
    // storing the info about instances count after increasing the count of running flowlets: even if it fails, we
    // can at least set instances count for this session
    try {
      ProgramRuntimeService.RuntimeInfo runtimeInfo = findRuntimeInfo(identifier);
      Preconditions.checkNotNull(runtimeInfo, UserMessages.getMessage(UserErrors.RUNTIME_INFO_NOT_FOUND),
              identifier.getApplicationId(), identifier.getFlowId());
      store.setFlowletInstances(Id.Program.from(identifier.getAccountId(), identifier.getApplicationId(),
                                                identifier.getFlowId()), flowletId, instances);
      runtimeInfo.getController().command("instances", ImmutableMap.of(flowletId, (int) instances)).get();
    } catch (Throwable throwable) {
      LOG.warn("Exception when setting instances for {}.{} to {}. {}",
               identifier.getFlowId(), flowletId, instances, throwable.getMessage(), throwable);
      throw new AppFabricServiceException(throwable.getMessage());
    }
  }

  /**
   * Returns the state of flows within a given account id.
   *
   * @param accountId
   */
  @Override
  public List<ActiveFlow> getFlows(String accountId) throws AppFabricServiceException, TException {

    try {
      Table<Type, Id.Program, List<RunRecord>> histories = store.getAllRunHistory(Id.Account.from(accountId));
      List<ActiveFlow> result = Lists.newLinkedList();
      for (Table.Cell<Type, Id.Program, List<RunRecord>> cell : histories.cellSet()) {
        Id.Program programId = cell.getColumnKey();
        for (RunRecord runRecord : cell.getValue()) {
          ActiveFlow activeFlow = new ActiveFlow(programId.getApplicationId(),
                                                 programId.getId(),
                                                 typeToEntityType(cell.getRowKey()),
                                                 runRecord.getStopTs(),
                                                 runRecord.getStartTs(),
                                                 null,        // TODO
                                                 0            // TODO
                                                 );
            result.add(activeFlow);
        }
      }
      return result;

    } catch (Throwable throwable) {
      LOG.warn(StackTraceUtil.toStringStackTrace(throwable));
      throw new AppFabricServiceException("Exception while retrieving the run history. " + throwable.getMessage());
    }
  }

  private ProgramRuntimeService.RuntimeInfo findRuntimeInfo(FlowIdentifier identifier) {
    Collection<ProgramRuntimeService.RuntimeInfo> runtimeInfos = null;
    switch (identifier.getType()) {
      case FLOW:
        runtimeInfos = runtimeService.list(Type.FLOW).values();
        break;
      case QUERY:
        runtimeInfos = runtimeService.list(Type.PROCEDURE).values();
        break;
      case MAPREDUCE:
        runtimeInfos = runtimeService.list(Type.MAPREDUCE).values();
        break;
    }
    Preconditions.checkNotNull(runtimeInfos, UserMessages.getMessage(UserErrors.RUNTIME_INFO_NOT_FOUND),
            identifier.getAccountId(), identifier.getFlowId());

    Id.Program programId = Id.Program.from(identifier.getAccountId(),
                                           identifier.getApplicationId(),
                                           identifier.getFlowId());

    for (ProgramRuntimeService.RuntimeInfo info : runtimeInfos) {
      if (programId.equals(info.getProgramId())) {
        return info;
      }
    }
    return null;
  }

  /**
   * Returns definition of a flow.
   *
   * @param id
   */
  @Override
  public String getFlowDefinition(FlowIdentifier id)
    throws AppFabricServiceException, TException {
    try {
      if (id.getType() == EntityType.FLOW) {
        FlowDefinitionImpl flowDef = getFlowDef(id);
        return new Gson().toJson(flowDef);
      } else if (id.getType() == EntityType.QUERY) {
        QueryDefinitionImpl queryDef = getQueryDefn(id);
        return new Gson().toJson(queryDef);
      }
    } catch (Throwable throwable) {
      LOG.warn(StackTraceUtil.toStringStackTrace(throwable));
      throw new AppFabricServiceException(throwable.getMessage());
    }
    return null;
  }

  private QueryDefinitionImpl getQueryDefn(final FlowIdentifier identifier)
    throws AppFabricServiceException {
    ApplicationSpecification appSpec = null;
    try {
      appSpec = store.getApplication(new Id.Application(new Id.Account(identifier.getAccountId()),
                                                        identifier.getApplicationId()));
    } catch (OperationException e) {
      LOG.warn(StackTraceUtil.toStringStackTrace(e));
      throw  new AppFabricServiceException("Could not retrieve application spec for " +
                                           identifier.toString() + ", reason: " + e.getMessage());
    }

    ProcedureSpecification procedureSpec = appSpec.getProcedures().get(identifier.getFlowId());
    QueryDefinitionImpl queryDef = new QueryDefinitionImpl();

    // TODO: fill values (incl. list of datasets ) once they are added to ProcedureSpecification
    queryDef.setServiceName(procedureSpec.getName());
    return queryDef;
  }

  private FlowDefinitionImpl getFlowDef(final FlowIdentifier id)
    throws AppFabricServiceException, UnsupportedTypeException {
    ApplicationSpecification appSpec = null;
    try {
      appSpec = store.getApplication(new Id.Application(new Id.Account(id.getAccountId()),
                                                        id.getApplicationId()));
    } catch (OperationException e) {
      LOG.warn(StackTraceUtil.toStringStackTrace(e));
      throw  new AppFabricServiceException("Could not retrieve application spec for " + id.toString() + "." +
                                             e.getMessage());
    }

    Preconditions.checkArgument(appSpec != null, "Not application specification found.");
    FlowSpecification flowSpec = appSpec.getFlows().get(id.getFlowId());
    if (flowSpec == null) {
      // TODO: this is hack for a mapreduce job ;)
      return getFlowDef4MapReduce(id, appSpec.getMapReduces().get(id.getFlowId()));
    } else {
      return getFlowDef4Flow(id, flowSpec);
    }
  }

  private FlowDefinitionImpl getFlowDef4Flow(FlowIdentifier id, FlowSpecification flowSpec) {
    FlowDefinitionImpl flowDef = new FlowDefinitionImpl();
    MetaDefinitionImpl metaDefinition = new MetaDefinitionImpl();
    metaDefinition.setApp(id.getApplicationId());
    metaDefinition.setName(flowSpec.getName());
    flowDef.setMeta(metaDefinition);
    fillFlowletsAndDataSets(flowSpec, flowDef);
    fillConnectionsAndStreams(id, flowSpec, flowDef);
    return flowDef;
  }

  // we re-use the ability of existing UI to display flows as a way to display and run mapreduce jobs (for now)
  private FlowDefinitionImpl getFlowDef4MapReduce(FlowIdentifier id, MapReduceSpecification spec)
    throws UnsupportedTypeException {
    FlowSpecification flowSpec = FlowSpecification.Builder.with()
      .setName(spec.getName())
      .setDescription(spec.getDescription())
      .withFlowlets()
      .add("Mapper", new AbstractFlowlet() {
        public void process(StreamEvent event) {}
        private OutputEmitter<String> output;
      })
      .add("Reducer", new AbstractFlowlet() {
        @ProcessInput
        public void process(String item) {}
      })
      .connect()
      .fromStream("Input").to("Mapper")
      .from("Mapper").to("Reducer")
      .build();

    for (FlowletDefinition def : flowSpec.getFlowlets().values()) {
      def.generateSchema(new ReflectionSchemaGenerator());
    }

    return getFlowDef4Flow(id, flowSpec);
  }

  private void fillConnectionsAndStreams(final FlowIdentifier id, final FlowSpecification spec,
                                         final FlowDefinitionImpl def) {
    List<ConnectionDefinitionImpl> connections = new ArrayList<ConnectionDefinitionImpl>();
    // we gather streams across all connections, hence we need to eliminate duplicate streams hence using map
    Map<String, FlowStreamDefinitionImpl> flowStreams = new HashMap<String, FlowStreamDefinitionImpl>();

    QueueSpecificationGenerator generator =
      new SimpleQueueSpecificationGenerator(new Id.Account(id.getAccountId()));
    Table<QueueSpecificationGenerator.Node, String, Set<QueueSpecification>> queues =  generator.create(spec);

    for (Table.Cell<QueueSpecificationGenerator.Node, String, Set<QueueSpecification>> conSet : queues.cellSet()) {
      for (QueueSpecification queueSpec : conSet.getValue()) {
        String srcName = conSet.getRowKey().getName();
        String destName = conSet.getColumnKey();
        FlowletStreamDefinitionImpl from;
        if (!spec.getFlowlets().containsKey(srcName)) {
          from =  new FlowletStreamDefinitionImpl(srcName);
          flowStreams.put(srcName, new FlowStreamDefinitionImpl(srcName, null));
        } else {
          from =  new FlowletStreamDefinitionImpl(srcName, queueSpec.getQueueName().getSimpleName());
        }
        FlowletStreamDefinitionImpl to = new FlowletStreamDefinitionImpl(destName,
                                                                         queueSpec.getQueueName().getSimpleName());
        connections.add(new ConnectionDefinitionImpl(from, to));
      }
    }
    def.setConnections(connections);
    def.setFlowStreams(new ArrayList<FlowStreamDefinitionImpl>(flowStreams.values()));

    new StreamNamerImpl().name(id.getAccountId(), def);
  }

  private void fillFlowletsAndDataSets(final FlowSpecification flowSpec, final FlowDefinitionImpl flowDef) {
    Set<String> datasets = new HashSet<String>();
    List<FlowletDefinitionImpl> flowlets = new ArrayList<FlowletDefinitionImpl>();

    for (FlowletDefinition flowletSpec : flowSpec.getFlowlets().values()) {
      datasets.addAll(flowletSpec.getDatasets());

      FlowletDefinitionImpl flowletDef = new FlowletDefinitionImpl();
      flowletDef.setClassName(flowletSpec.getFlowletSpec().getClassName());
      if (flowletSpec.getInputs().isEmpty()) {
        flowletDef.setFlowletType(FlowletType.SOURCE);
      } else if (flowletSpec.getOutputs().isEmpty()) {
        flowletDef.setFlowletType(FlowletType.SINK);
      } else {
        flowletDef.setFlowletType(FlowletType.COMPUTE);
      }

      flowletDef.setInstances(flowletSpec.getInstances());
      flowletDef.setName(flowletSpec.getFlowletSpec().getName());

      flowlets.add(flowletDef);
    }

    flowDef.setFlowlets(flowlets);
    flowDef.setDatasets(datasets);
  }

  /**
   * Returns run information for a given flow id.
   *
   * @param id of the program.
   */
  @Override
  public List<FlowRunRecord> getFlowHistory(FlowIdentifier id) throws AppFabricServiceException, TException {
    List<RunRecord> log;
    try {
      Id.Program programId = Id.Program.from(id.getAccountId(), id.getApplicationId(), id.getFlowId());
      try {
        log = store.getRunHistory(programId);
      } catch (OperationException e) {
        throw new AppFabricServiceException(String.format(UserMessages.getMessage(UserErrors.PROGRAM_NOT_FOUND),
                                                          id.toString(), e.getMessage()));
      }
      List<FlowRunRecord> history = new ArrayList<FlowRunRecord>();
      for (RunRecord runRecord : log) {
        history.add(new FlowRunRecord(runRecord.getPid(), runRecord.getStartTs(),
                                      runRecord.getStopTs(), runRecord.getEndStatus())
        );
      }
      return history;
    } catch (Throwable throwable) {
      LOG.warn(StackTraceUtil.toStringStackTrace(throwable));
      throw new AppFabricServiceException(throwable.getMessage());
    }
  }

  /**
   * Returns run information for a given flow id.
   *
   * @param id
   */
  @Override
  public void stopAll(String id) throws AppFabricServiceException, TException {
    // Note: Is id application id?
    try {
      List<ListenableFuture<?>> futures = Lists.newLinkedList();
      for (Type type : Type.values()) {
        for (Map.Entry<RunId, ProgramRuntimeService.RuntimeInfo> entry : runtimeService.list(type).entrySet()) {
          ProgramRuntimeService.RuntimeInfo runtimeInfo = entry.getValue();
          if (runtimeInfo.getProgramId().getApplicationId().equals(id)) {
            futures.add(runtimeInfo.getController().stop());
          }
        }
      }
      if (!futures.isEmpty()) {
        try {
          Futures.successfulAsList(futures).get();
        } catch (Exception e) {
          LOG.warn(StackTraceUtil.toStringStackTrace(e));
          throw new AppFabricServiceException(e.getMessage());
        }
      }
    } catch (Throwable throwable) {
      LOG.warn(StackTraceUtil.toStringStackTrace(throwable));
      throw new AppFabricServiceException(throwable.getMessage());
    }
  }

  /**
   * Initializes deployment of resources from the client.
   * <p>
   *   Upon receiving a request to initialize an upload with auth-token and resource information,
   *   we create a unique identifier for the upload and also create directories needed for storing
   *   the uploading archive. At this point the upload has not yet begun. The bytes of the archive
   *   are still on the client machine. An session id is returned back to client - which will use
   *   the session id provided to upload the chunks.
   * </p>
   * <p>
   *   <i>Note:</i> As the state of upload are transient they are not being persisted on the server.
   * </p>
   *
   * @param info ResourceInfo
   * @return ResourceIdentifier instance containing the resource id and
   * resource version.
   */
  @Override
  public ResourceIdentifier init(AuthToken token, ResourceInfo info) throws AppFabricServiceException {
    LOG.debug("Init deploying application " + info.toString());
    ResourceIdentifier identifier = new ResourceIdentifier(info.getAccountId(), "appId", "resourceId", 1);

    try {
      if (sessions.containsKey(info.getAccountId())) {
        throw new AppFabricServiceException("An upload is already in progress for this account.");
      }
      Location uploadDir = locationFactory.create(archiveDir + "/" + info.getAccountId());
      if (!uploadDir.exists() && !uploadDir.mkdirs()) {
        LOG.warn("Unable to create directory '{}'", uploadDir.getName());
      }
      Location archive = uploadDir.append(info.getFilename());
      SessionInfo sessionInfo = new SessionInfo(identifier, info, archive, DeployStatus.REGISTERED);
      sessions.put(info.getAccountId(), sessionInfo);
      return identifier;
    } catch (Throwable throwable) {
      LOG.warn(StackTraceUtil.toStringStackTrace(throwable));
      throw new AppFabricServiceException(throwable.getMessage());
    }
  }

  /**
   * Writes chunk of data transmitted from the client. Along with data, there is the session id also
   * being returned.
   *
   * @param resource identifier.
   * @param chunk binary data of the resource transmitted from the client.
   * @throws AppFabricServiceException
   */
  @Override
  public void chunk(AuthToken token, ResourceIdentifier resource, ByteBuffer chunk) throws AppFabricServiceException {
    LOG.debug("Receiving chunk of application " + resource.toString());
    if (!sessions.containsKey(resource.getAccountId())) {
      throw new AppFabricServiceException("A session id has not been created for upload. Please call #init");
    }

    SessionInfo info = sessions.get(resource.getAccountId()).setStatus(DeployStatus.UPLOADING);
    try {
      OutputStream stream = info.getOutputStream();
      // Read the chunk from ByteBuffer and write it to file
      if (chunk != null) {
        byte[] buffer = new byte[chunk.remaining()];
        chunk.get(buffer);
        stream.write(buffer);
      } else {
        sessions.remove(resource.getAccountId());
        throw new AppFabricServiceException("Invalid chunk received.");
      }
    } catch (Throwable throwable) {
      LOG.warn(StackTraceUtil.toStringStackTrace(throwable));
      sessions.remove(resource.getAccountId());
      throw new AppFabricServiceException("Failed to write archive chunk.");
    }
  }

  /**
   * Finalizes the deployment of a archive. Once upload is completed, it will
   * start the pipeline responsible for verification and registration of archive resources.
   *
   * @param resource identifier to be finalized.
   */
  @Override
  public void deploy(AuthToken token, final ResourceIdentifier resource) throws AppFabricServiceException {
    LOG.debug("Finishing deploy of application " + resource.toString());
    if (!sessions.containsKey(resource.getAccountId())) {
      throw new AppFabricServiceException("No information about archive being uploaded is available.");
    }

    final SessionInfo sessionInfo = sessions.get(resource.getAccountId());
    try {
      Id.Account id = Id.Account.from(resource.getAccountId());
      Location archiveLocation = sessionInfo.getArchiveLocation();
      sessionInfo.getOutputStream().close();
      sessionInfo.setStatus(DeployStatus.VERIFYING);
      Manager<Location, ApplicationWithPrograms> manager = managerFactory.create();
      ListenableFuture<ApplicationWithPrograms> future = manager.deploy(id, archiveLocation);
      Futures.addCallback(future, new FutureCallback<ApplicationWithPrograms>() {
        @Override
        public void onSuccess(ApplicationWithPrograms result) {
          save(sessionInfo.setStatus(DeployStatus.DEPLOYED));
          sessions.remove(resource.getAccountId());
        }

        @Override
        public void onFailure(Throwable t) {
          LOG.warn(StackTraceUtil.toStringStackTrace(t));

          DeployStatus status = DeployStatus.FAILED;
          Throwable cause = t.getCause();

          if (cause instanceof ClassNotFoundException) {
            status.setMessage(String.format(UserMessages.getMessage(UserErrors.CLASS_NOT_FOUND), t.getMessage()));

          } else if (cause instanceof IllegalArgumentException) {
            status.setMessage(String.format(UserMessages.getMessage(UserErrors.SPECIFICATION_ERROR), t.getMessage()));
          } else {
            status.setMessage(t.getMessage());
          }

          save(sessionInfo.setStatus(status));
          sessions.remove(resource.getAccountId());
        }
      });

    } catch (Throwable e) {
      LOG.warn(StackTraceUtil.toStringStackTrace(e));

      DeployStatus status = DeployStatus.FAILED;
      status.setMessage(e.getMessage());
      save(sessionInfo.setStatus(status));

      sessions.remove(resource.getAccountId());
      throw new AppFabricServiceException(e.getMessage());

    }
  }

  /**
   * Returns status of deployment of archive.
   *
   * @param resource identifier
   * @return status of resource processing.
   * @throws AppFabricServiceException
   */
  @Override
  public DeploymentStatus dstatus(AuthToken token, ResourceIdentifier resource) throws AppFabricServiceException {
    try {
      if (!sessions.containsKey(resource.getAccountId())) {
        SessionInfo info = retrieve(resource.getAccountId());
        DeploymentStatus status = new DeploymentStatus(info.getStatus().getCode(),
                                                       info.getStatus().getMessage(), null);
        return status;
      } else {
        SessionInfo info = sessions.get(resource.getAccountId());
        DeploymentStatus status = new DeploymentStatus(info.getStatus().getCode(),
                                                       info.getStatus().getMessage(), null);
        return status;
      }
    } catch (Throwable throwable) {
      LOG.warn(StackTraceUtil.toStringStackTrace(throwable));
      throw new AppFabricServiceException(throwable.getMessage());
    }
  }

  /**
   * Promotes a FAR from single node to cloud.
   *
   * @param id of the flow.
   * @return true if successful; false otherwise.
   * @throws AppFabricServiceException
   */
  @Override
  public boolean promote(AuthToken authToken, ResourceIdentifier id, String hostname)
    throws AppFabricServiceException {

    try {
      Preconditions.checkArgument(authToken.isSetToken(), "API key is not set");
      Preconditions.checkArgument(!hostname.isEmpty(), "Empty hostname passed.");

      final Location appArchive = store.getApplicationArchiveLocation(Id.Application.from(id.getAccountId(),
                                                                                          id.getApplicationId()));
      if (!appArchive.exists()) {
        throw new AppFabricServiceException("Unable to locate the application.");
      }

      String schema = "https";
      if ("localhost".equals(hostname)) {
        schema = "http";
      }

      int port = configuration.getInt("app.rest.port", 10007);
      String url = String.format("%s://%s:%d/app", schema, hostname, port);
      SimpleAsyncHttpClient client = new SimpleAsyncHttpClient.Builder()
        .setUrl(url)
        .setRequestTimeoutInMs((int) UPLOAD_TIMEOUT)
        .setHeader("X-Archive-Name", appArchive.getName())
        .setHeader("X-Continuuity-ApiKey", authToken.getToken())
        .build();

      try {
        Future<Response> future = client.put(new LocationBodyGenerator(appArchive));
        Response response = future.get(UPLOAD_TIMEOUT, TimeUnit.MILLISECONDS);
        if (response.getStatusCode() != 200) {
          throw new RuntimeException(response.getResponseBody());
        }
        return true;
      } finally {
        client.close();
      }
    } catch (Throwable throwable) {
      LOG.warn(StackTraceUtil.toStringStackTrace(throwable));
      throw new AppFabricServiceException(throwable.getLocalizedMessage());
    }
  }

  private static final class LocationBodyGenerator implements BodyGenerator {

    private final Location location;

    private LocationBodyGenerator(Location location) {
      this.location = location;
    }

    @Override
    public Body createBody() throws IOException {
      final InputStream input = location.getInputStream();

      return new Body() {
        @Override
        public long getContentLength() {
          try {
            return location.length();
          } catch (IOException e) {
            throw Throwables.propagate(e);
          }
        }

        @Override
        public long read(ByteBuffer buffer) throws IOException {
          // Fast path
          if (buffer.hasArray()) {
            int len = input.read(buffer.array(), buffer.arrayOffset() + buffer.position(), buffer.remaining());
            if (len > 0) {
              buffer.position(buffer.position() + len);
            }
            return len;
          }

          byte[] bytes = new byte[buffer.remaining()];
          int len = input.read(bytes);
          if (len < 0) {
            return len;
          }
          buffer.put(bytes, 0, len);
          return len;
        }

        @Override
        public void close() throws IOException {
          input.close();
        }
      };
    }
  }

  /**
   * Deletes a program specified by {@code FlowIdentifier}.
   *
   * @param identifier of a flow.
   * @throws AppFabricServiceException when there is an issue deactivating the flow.
   */
  @Override
  public void remove(AuthToken token, FlowIdentifier identifier) throws AppFabricServiceException {
    try {
      Preconditions.checkNotNull(identifier, "No application id provided.");


      Id.Program programId = Id.Program.from(identifier.getAccountId(),
                                             identifier.getApplicationId(),
                                             identifier.getFlowId());

      // Make sure it is not running
      Preconditions.checkState(!anyRunning(new Predicate<Id.Program>() {
        @Override
        public boolean apply(Id.Program programId) {
          return programId.equals(programId);
        }
      }, Type.values()), "Program still running for application %s, %s.",
                               programId.getApplication(), programId.getId());


      Type programType = entityTypeToType(identifier);
      for (Map.Entry<RunId, ProgramRuntimeService.RuntimeInfo> entry : runtimeService.list(programType).entrySet()) {
        Preconditions.checkState(!programId.equals(entry.getValue().getProgramId()),
                                 "Program still running: application=%s, type=%s, program=%s",
                                 programId.getApplication(), programType, programId.getId());
      }
      // Delete the program from store.
      store.remove(programId);
    } catch (Throwable throwable) {
      LOG.warn(StackTraceUtil.toStringStackTrace(throwable));
      throw new AppFabricServiceException("Fail to delete program " + throwable.getMessage());
    }
  }

  @Override
  public void removeApplication(AuthToken token, FlowIdentifier identifier) throws AppFabricServiceException {
    try {
      Preconditions.checkNotNull(identifier, "No application id provided.");

      Id.Account accountId = Id.Account.from(identifier.getAccountId());
      final Id.Application appId = Id.Application.from(accountId, identifier.getApplicationId());

      // Check if all are stopped.
      Preconditions.checkState(!anyRunning(new Predicate<Id.Program>() {
        @Override
        public boolean apply(Id.Program programId) {
          return programId.getApplication().equals(appId);
        }
      }, Type.values()), "There are program still running for application " + appId.getId());

      Location appArchive = store.getApplicationArchiveLocation(appId);
      Preconditions.checkNotNull(appArchive, "Could not find the location of application", appId.getId());
      appArchive.delete();
      deleteMetrics(identifier.getAccountId(), identifier.getApplicationId());
      store.removeApplication(appId);
    } catch (Throwable  throwable) {
      LOG.warn(StackTraceUtil.toStringStackTrace(throwable));
      throw new AppFabricServiceException("Fail to delete program " + throwable.getMessage());
    }
  }

  /**
   * Check if any program that satisfy the given {@link Predicate} is running
   * @param predicate Get call on each running {@link Id.Program}.
   * @param types Types of program to check
   * @return true if any of the running program satisfy the predicate, false otherwise.
   */
  private boolean anyRunning(Predicate<Id.Program> predicate, Type...types) {
    for (Type type : types) {
      for (Map.Entry<RunId, ProgramRuntimeService.RuntimeInfo> entry :  runtimeService.list(type).entrySet()) {
        if (predicate.apply(entry.getValue().getProgramId())) {
          return true;
        }
      }
    }
    return false;
  }

  @Override
  public void removeAll(AuthToken token, String account) throws AppFabricServiceException {
    Preconditions.checkNotNull(account);
    // TODO: Is it the same as reset??
  }

  @Override
  public void reset(AuthToken token, String account) throws AppFabricServiceException {
    final Id.Account accountId;
    try {
      Preconditions.checkNotNull(account);
      accountId = Id.Account.from(account);

      // Check if any program is still running
      Preconditions.checkState(!anyRunning(new Predicate<Id.Program>() {
        @Override
        public boolean apply(Id.Program programId) {
          return programId.getAccountId().equals(accountId.getId());
        }
      }, Type.values()), "There are programs still running on the Reactor. Please stop them first.");

      deleteMetrics(account);
      // delete all meta data
      store.removeAll(accountId);
      LOG.info("Deleting all data for account '" + account + "'.");
      opex.execute(
        new OperationContext(account),
        new ClearFabric(ClearFabric.ToClear.ALL)
      );
      LOG.info("All data for account '" + account + "' deleted.");
    } catch (Throwable throwable) {
      LOG.warn(StackTraceUtil.toStringStackTrace(throwable));
<<<<<<< HEAD
      throw new AppFabricServiceException("Fail to reset account " + throwable.getMessage());
=======
      throw new AppFabricServiceException(String.format(UserMessages.getMessage(UserErrors.RESET_FAIL),
                                                        throwable.getMessage()));
>>>>>>> 5d7ac6b5
    }
  }

  /**
   * Deletes metrics for a given account.
   *
   * @param accountId for which the metrics need to be reset.
   * @throws IOException throw due to issue in reseting metrics for
   * @throws TException on thrift errors while talking to thrift service
   * @throws MetadataServiceException on errors from metadata service
   */
  private void deleteMetrics(String accountId) throws IOException, TException, MetadataServiceException {

    List<Application> applications = this.mds.getApplications(new Account(accountId));
    Discoverable discoverable = this.discoveryServiceClient.discover(Constants.SERVICE_METRICS).iterator().next();

    for (Application application : applications){
      String url = String.format("http://%s:%d/metrics/app/%s",
                                 discoverable.getSocketAddress().getHostName(),
                                 discoverable.getSocketAddress().getPort(),
                                 application.getId());
      SimpleAsyncHttpClient client = new SimpleAsyncHttpClient.Builder()
        .setUrl(url)
        .setRequestTimeoutInMs((int) METRICS_SERVER_RESPONSE_TIMEOUT)
        .build();

      client.delete();
    }

    String url = String.format("http://%s:%d/metrics",
                               discoverable.getSocketAddress().getHostName(),
                               discoverable.getSocketAddress().getPort());

    SimpleAsyncHttpClient client = new SimpleAsyncHttpClient.Builder()
      .setUrl(url)
      .setRequestTimeoutInMs((int) METRICS_SERVER_RESPONSE_TIMEOUT)
      .build();
    client.delete();
  }


  private void deleteMetrics(String account, String application) throws IOException {
    Discoverable discoverable = this.discoveryServiceClient.discover(Constants.SERVICE_METRICS).iterator().next();
    String url = String.format("http://%s:%d/metrics/app/%s",
                                    discoverable.getSocketAddress().getHostName(),
                                    discoverable.getSocketAddress().getPort(),
                                    application);
    LOG.debug("Deleting metrics for application {}", application);
    SimpleAsyncHttpClient client = new SimpleAsyncHttpClient.Builder()
      .setUrl(url)
      .setRequestTimeoutInMs((int) METRICS_SERVER_RESPONSE_TIMEOUT)
      .build();

    client.delete();
  }

  /**
   * Saves the {@link SessionInfo} to the filesystem.
   *
   * @param info to be saved.
   * @return true if and only if successful; false otherwise.
   */
  private boolean save(SessionInfo info) {
    try {
      Gson gson = new GsonBuilder().registerTypeAdapter(Location.class, new LocationCodec(locationFactory)).create();
      String accountId = info.getResourceIdenitifier().getAccountId();
      Location outputDir = locationFactory.create(archiveDir + "/" + accountId);
      if (!outputDir.exists()) {
        return false;
      }
      final Location sessionInfoFile = outputDir.append("session.json");
      OutputSupplier<Writer> writer = new OutputSupplier<Writer>() {
        @Override
        public Writer getOutput() throws IOException {
          return new OutputStreamWriter(sessionInfoFile.getOutputStream(), "UTF-8");
        }
      };

      Writer w = writer.getOutput();
      try {
        gson.toJson(info, w);
      } finally {
        Closeables.closeQuietly(w);
      }
    } catch (IOException e) {
      LOG.warn(StackTraceUtil.toStringStackTrace(e));
      return false;
    }
    return true;
  }

  /**
   * Retrieves a {@link SessionInfo} from the file system.
   *
   * @param accountId to which the
   * @return
   */
  @Nullable
  private SessionInfo retrieve(String accountId) {
    try {
      final Location outputDir = locationFactory.create(archiveDir + "/" + accountId);
      if (!outputDir.exists()) {
        return null;
      }
      final Location sessionInfoFile = outputDir.append("session.json");
      InputSupplier<Reader> reader = new InputSupplier<Reader>() {
        @Override
        public Reader getInput() throws IOException {
          return new InputStreamReader(sessionInfoFile.getInputStream(), "UTF-8");
        }
      };

      Gson gson = new GsonBuilder().registerTypeAdapter(Location.class, new LocationCodec(locationFactory)).create();
      Reader r = reader.getInput();
      try {
        SessionInfo info = gson.fromJson(r, SessionInfo.class);
        return info;
      } finally {
        Closeables.closeQuietly(r);
      }
    } catch (IOException e) {
      LOG.warn("Failed to retrieve session info for account.");
    }
    return null;
  }
}<|MERGE_RESOLUTION|>--- conflicted
+++ resolved
@@ -1056,12 +1056,8 @@
       LOG.info("All data for account '" + account + "' deleted.");
     } catch (Throwable throwable) {
       LOG.warn(StackTraceUtil.toStringStackTrace(throwable));
-<<<<<<< HEAD
-      throw new AppFabricServiceException("Fail to reset account " + throwable.getMessage());
-=======
       throw new AppFabricServiceException(String.format(UserMessages.getMessage(UserErrors.RESET_FAIL),
                                                         throwable.getMessage()));
->>>>>>> 5d7ac6b5
     }
   }
 
