--- conflicted
+++ resolved
@@ -315,20 +315,12 @@
     val oldStreamId = streamId.toId
 
     // Register for stream usage for the Spark program
-<<<<<<< HEAD
-    val oldProgramId = runtimeContext.getProgram.getId.toEntityId
+    val oldProgramId = runtimeContext.getProgram.getId
     val owners = List(oldProgramId)
     try {
       runtimeContext.getStreamAdmin.register(owners, oldStreamId.toEntityId)
       runtimeContext.getStreamAdmin.addAccess(oldProgramId.run(getRunId.getId), oldStreamId.toEntityId,
         AccessType.READ)
-=======
-    val oldProgramId = runtimeContext.getProgram.getId
-    val owners = List(oldProgramId.toId)
-    try {
-      runtimeContext.getStreamAdmin.register(owners, oldStreamId)
-      runtimeContext.getStreamAdmin.addAccess(new Id.Run(oldProgramId.toId, getRunId.getId), oldStreamId, AccessType.READ)
->>>>>>> 4e1d9e8c
     }
     catch {
       case e: Exception =>
